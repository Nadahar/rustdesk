lazy_static::lazy_static! {
pub static ref T: std::collections::HashMap<&'static str, &'static str> =
    [
        ("Status", "Stato"),
        ("Your Desktop", "Questo desktop"),
        ("desk_tip", "Puoi accedere a questo desktop usando l'ID e la password indicati qui sotto."),
        ("Password", "Password"),
        ("Ready", "Pronto"),
        ("Established", "Stabilita"),
        ("connecting_status", "Connessione alla rete RustDesk..."),
        ("Enable Service", "Abilita servizio"),
        ("Start Service", "Avvia servizio"),
        ("Service is running", "Il servizio è in esecuzione"),
        ("Service is not running", "Il servizio non è in esecuzione"),
        ("not_ready_status", "Non pronto. Verifica la connessione"),
        ("Control Remote Desktop", "Controlla desktop remoto"),
        ("Transfer File", "Trasferisci file"),
        ("Connect", "Connetti"),
        ("Recent Sessions", "Sessioni recenti"),
        ("Address Book", "Rubrica"),
        ("Confirmation", "Conferma"),
        ("TCP Tunneling", "Tunnel TCP"),
        ("Remove", "Rimuovi"),
        ("Refresh random password", "Nuova password casuale"),
        ("Set your own password", "Imposta la password"),
        ("Enable Keyboard/Mouse", "Abilita tastiera/mouse"),
        ("Enable Clipboard", "Abilita appunti"),
        ("Enable File Transfer", "Abilita trasferimento file"),
        ("Enable TCP Tunneling", "Abilita tunnel TCP"),
        ("IP Whitelisting", "IP autorizzati"),
        ("ID/Relay Server", "Server ID/Relay"),
        ("Import Server Config", "Importa configurazione server dagli appunti"),
        ("Export Server Config", "Esporta configurazione server negli appunti"),
        ("Import server configuration successfully", "Configurazione server importata completata"),
        ("Export server configuration successfully", "Configurazione Server esportata completata"),
        ("Invalid server configuration", "Configurazione server non valida"),
        ("Clipboard is empty", "Gli appunti sono vuoti"),
        ("Stop service", "Arresta servizio"),
        ("Change ID", "Cambia ID"),
        ("Your new ID", "Il nuovo ID"),
        ("length %min% to %max%", "lunghezza da %min% a %max%"),
        ("starts with a letter", "inizia con una lettera"),
        ("allowed characters", "caratteri consentiti"),
        ("id_change_tip", "Puoi usare solo i caratteri a-z, A-Z, 0-9 e _ (sottolineato).\nIl primo carattere deve essere a-z o A-Z.\nLa lunghezza deve essere fra 6 e 16 caratteri."),
        ("Website", "Sito web programma"),
        ("About", "Info programma"),
        ("Slogan_tip", "Realizzato con il cuore in questo mondo caotico!"),
        ("Privacy Statement", "Informativa sulla privacy"),
        ("Mute", "Audio off"),
        ("Build Date", "Data build"),
        ("Version", "Versione"),
        ("Home", "Home"),
        ("Audio Input", "Ingresso audio"),
        ("Enhancements", "Miglioramenti"),
        ("Hardware Codec", "Codec hardware"),
        ("Adaptive Bitrate", "Bitrate adattivo"),
        ("ID Server", "ID server"),
        ("Relay Server", "Server relay"),
        ("API Server", "Server API"),
        ("invalid_http", "deve iniziare con http:// o https://"),
        ("Invalid IP", "Indirizzo IP non valido"),
        ("Invalid format", "Formato non valido"),
        ("server_not_support", "Non ancora supportato dal server"),
        ("Not available", "Non disponibile"),
        ("Too frequent", "Troppo frequente"),
        ("Cancel", "Annulla"),
        ("Skip", "Ignora"),
        ("Close", "Chiudi"),
        ("Retry", "Riprova"),
        ("OK", "OK"),
        ("Password Required", "Password richiesta"),
        ("Please enter your password", "Inserisci la password"),
        ("Remember password", "Ricorda password"),
        ("Wrong Password", "Password errata"),
        ("Do you want to enter again?", "Vuoi riprovare?"),
        ("Connection Error", "Errore di connessione"),
        ("Error", "Errore"),
        ("Reset by the peer", "Reimpostata dal peer"),
        ("Connecting...", "Connessione..."),
        ("Connection in progress. Please wait.", "Connessione in corso..."),
        ("Please try 1 minute later", "Riprova fra 1 minuto"),
        ("Login Error", "Errore accesso"),
        ("Successful", "Completato"),
        ("Connected, waiting for image...", "Connesso, in attesa dell'immagine..."),
        ("Name", "Nome"),
        ("Type", "Tipo"),
        ("Modified", "Modificato"),
        ("Size", "Dimensione"),
        ("Show Hidden Files", "Visualizza file nascosti"),
        ("Receive", "Ricevi"),
        ("Send", "Invia"),
        ("Refresh File", "Aggiorna file"),
        ("Local", "Locale"),
        ("Remote", "Remoto"),
        ("Remote Computer", "Computer remoto"),
        ("Local Computer", "Computer locale"),
        ("Confirm Delete", "Conferma eliminazione"),
        ("Delete", "Elimina"),
        ("Properties", "Proprietà"),
        ("Multi Select", "Selezione multipla"),
        ("Select All", "Seleziona tutto"),
        ("Unselect All", "Deseleziona tutto"),
        ("Empty Directory", "Cartella vuota"),
        ("Not an empty directory", "Non è una cartella vuota"),
        ("Are you sure you want to delete this file?", "Sei sicuro di voler eliminare questo file?"),
        ("Are you sure you want to delete this empty directory?", "Sei sicuro di voler eliminare questa cartella vuota?"),
        ("Are you sure you want to delete the file of this directory?", "Sei sicuro di voler eliminare il file di questa cartella?"),
        ("Do this for all conflicts", "Ricorca questa scelta per tutti i conflitti"),
        ("This is irreversible!", "Questo è irreversibile!"),
        ("Deleting", "Eliminazione di"),
        ("files", "file"),
        ("Waiting", "In attesa"),
        ("Finished", "Completato"),
        ("Speed", "Velocità"),
        ("Custom Image Quality", "Qualità immagine personalizzata"),
        ("Privacy mode", "Modalità privacy"),
        ("Block user input", "Blocca input utente"),
        ("Unblock user input", "Sblocca input utente"),
        ("Adjust Window", "Adatta finestra"),
        ("Original", "Originale"),
        ("Shrink", "Restringi"),
        ("Stretch", "Allarga"),
        ("Scrollbar", "Barra scorrimento"),
        ("ScrollAuto", "Scorri automaticamente"),
        ("Good image quality", "Qualità immagine buona"),
        ("Balanced", "Bilanciata qualità/velocità"),
        ("Optimize reaction time", "Ottimizza tempo reazione"),
        ("Custom", "Qualità personalizzata"),
        ("Show remote cursor", "Visualizza cursore remoto"),
        ("Show quality monitor", "Visualizza qualità video"),
        ("Disable clipboard", "Disabilita appunti"),
        ("Lock after session end", "Blocca al termine della sessione"),
        ("Insert", "Inserisci"),
        ("Insert Lock", "Blocco inserimento"),
        ("Refresh", "Aggiorna"),
        ("ID does not exist", "L'ID non esiste"),
        ("Failed to connect to rendezvous server", "Errore di connessione al server rendezvous"),
        ("Please try later", "Riprova più tardi"),
        ("Remote desktop is offline", "Il desktop remoto è offline"),
        ("Key mismatch", "La chiave non corrisponde"),
        ("Timeout", "Timeout"),
        ("Failed to connect to relay server", "Errore di connessione al server relay"),
        ("Failed to connect via rendezvous server", "Errore di connessione tramite il server rendezvous"),
        ("Failed to connect via relay server", "Errore di connessione tramite il server relay"),
        ("Failed to make direct connection to remote desktop", "Impossibile connettersi direttamente al desktop remoto"),
        ("Set Password", "Imposta password"),
        ("OS Password", "Password sistema operativo"),
        ("install_tip", "A causa del controllo account uUtente (UAC), RustDesk potrebbe non funzionare correttamente come desktop remoto.\nPer evitare questo problema, fai clic sul tasto qui sotto per installare RustDesk a livello di sistema."),
        ("Click to upgrade", "Aggiorna"),
        ("Click to download", "Download"),
        ("Click to update", "Aggiorna"),
        ("Configure", "Configura"),
        ("config_acc", "Per controllare il desktop dall'esterno, devi fornire a RustDesk il permesso 'Accessibilità'."),
        ("config_screen", "Per controllare il desktop dall'esterno, devi fornire a RustDesk il permesso 'Registrazione schermo'."),
        ("Installing ...", "Installazione ..."),
        ("Install", "Installa"),
        ("Installation", "Installazione"),
        ("Installation Path", "Percorso installazione"),
        ("Create start menu shortcuts", "Crea i collegamenti nel menu Start"),
        ("Create desktop icon", "Crea un'icona sul desktop"),
        ("agreement_tip", "Avviando l'installazione, accetti i termini del contratto di licenza."),
        ("Accept and Install", "Accetta e installa"),
        ("End-user license agreement", "Contratto di licenza utente finale"),
        ("Generating ...", "Generazione ..."),
        ("Your installation is lower version.", "Questa installazione non è aggiornata."),
        ("not_close_tcp_tip", "Non chiudere questa finestra mentre stai usando il tunnel"),
        ("Listening ...", "In ascolto ..."),
        ("Remote Host", "Host remoto"),
        ("Remote Port", "Porta remota"),
        ("Action", "Azione"),
        ("Add", "Aggiungi"),
        ("Local Port", "Porta locale"),
        ("Local Address", "Indirizzo locale"),
        ("Change Local Port", "Cambia porta locale"),
        ("setup_server_tip", "Per una connessione più veloce, configura uno specifico server"),
        ("Too short, at least 6 characters.", "Troppo corta, almeno 6 caratteri"),
        ("The confirmation is not identical.", "La password di conferma non corrisponde"),
        ("Permissions", "Permessi"),
        ("Accept", "Accetta"),
        ("Dismiss", "Rifiuta"),
        ("Disconnect", "Disconnetti"),
        ("Allow using keyboard and mouse", "Consenti l'uso di tastiera e mouse"),
        ("Allow using clipboard", "Consenti l'uso degli appunti"),
        ("Allow hearing sound", "Consenti la riproduzione dell'audio"),
        ("Allow file copy and paste", "Consenti copia e incolla di file"),
        ("Connected", "Connesso"),
        ("Direct and encrypted connection", "Connessione diretta e cifrata"),
        ("Relayed and encrypted connection", "Connessione tramite relay e cifrata"),
        ("Direct and unencrypted connection", "Connessione diretta e non cifrata"),
        ("Relayed and unencrypted connection", "Connessione tramite relay e non cifrata"),
        ("Enter Remote ID", "Inserisci l'ID remoto"),
        ("Enter your password", "Inserisci la password"),
        ("Logging in...", "Autenticazione..."),
        ("Enable RDP session sharing", "Abilita la condivisione della sessione RDP"),
        ("Auto Login", "Accesso automatico"),
        ("Enable Direct IP Access", "Abilita l'accesso diretto tramite IP"),
        ("Rename", "Rinomina"),
        ("Space", "Spazio"),
        ("Create Desktop Shortcut", "Crea collegamento sul desktop"),
        ("Change Path", "Modifica percorso"),
        ("Create Folder", "Crea cartella"),
        ("Please enter the folder name", "Inserisci il nome della cartella"),
        ("Fix it", "Risolvi"),
        ("Warning", "Avviso"),
        ("Login screen using Wayland is not supported", "La schermata di accesso non è supportata usando Wayland"),
        ("Reboot required", "Riavvio necessario"),
        ("Unsupported display server", "Display server non supportato"),
        ("x11 expected", "necessario xll"),
        ("Port", "Porta"),
        ("Settings", "Impostazioni"),
        ("Username", "Nome utente"),
        ("Invalid port", "Numero porta non valido"),
        ("Closed manually by the peer", "Chiuso manualmente dal peer"),
        ("Enable remote configuration modification", "Abilita la modifica remota della configurazione"),
        ("Run without install", "Esegui senza installare"),
        ("Connect via relay", "Collegati tramite relay"),
        ("Always connect via relay", "Collegati sempre tramite relay"),
        ("whitelist_tip", "Possono connettersi a questo desktop solo gli indirizzi IP autorizzati"),
        ("Login", "Accedi"),
        ("Verify", "Verifica"),
        ("Remember me", "Ricordami"),
        ("Trust this device", "Registra questo dispositivo come attendibile"),
        ("Verification code", "Codice di verifica"),
        ("verification_tip", "È stato rilevato un nuovo dispositivo ed è stato inviato un codice di verifica all'indirizzo email registrato.\nPer continuare l'accesso inserisci il codice di verifica."),
        ("Logout", "Esci"),
        ("Tags", "Tag"),
        ("Search ID", "Cerca ID"),
        ("whitelist_sep", "Separati da virgola, punto e virgola, spazio o a capo"),
        ("Add ID", "Aggiungi ID"),
        ("Add Tag", "Aggiungi tag"),
        ("Unselect all tags", "Deseleziona tutti i tag"),
        ("Network error", "Errore di rete"),
        ("Username missed", "Nome utente mancante"),
        ("Password missed", "Password mancante"),
        ("Wrong credentials", "Credenziali errate"),
        ("Edit Tag", "Modifica tag"),
        ("Unremember Password", "Dimentica password"),
        ("Favorites", "Preferiti"),
        ("Add to Favorites", "Aggiungi ai preferiti"),
        ("Remove from Favorites", "Rimuovi dai preferiti"),
        ("Empty", "Vuoto"),
        ("Invalid folder name", "Nome della cartella non valido"),
        ("Socks5 Proxy", "Proxy Socks5"),
        ("Hostname", "Nome host"),
        ("Discovered", "Rilevati"),
        ("install_daemon_tip", "Per avviare il programma all'accensione, è necessario installarlo come servizio di sistema."),
        ("Remote ID", "ID remoto"),
        ("Paste", "Incolla"),
        ("Paste here?", "Incollare qui?"),
        ("Are you sure to close the connection?", "Sei sicuro di voler chiudere la connessione?"),
        ("Download new version", "Scarica nuova versione"),
        ("Touch mode", "Modalità tocco"),
        ("Mouse mode", "Modalità mouse"),
        ("One-Finger Tap", "Tocca con un dito"),
        ("Left Mouse", "Mouse sinistro"),
        ("One-Long Tap", "Tocco lungo con un dito"),
        ("Two-Finger Tap", "Tocca con due dita"),
        ("Right Mouse", "Mouse destro"),
        ("One-Finger Move", "Movimento con un dito"),
        ("Double Tap & Move", "Tocca due volte e sposta"),
        ("Mouse Drag", "Trascina il mouse"),
        ("Three-Finger vertically", "Tre dita in verticale"),
        ("Mouse Wheel", "Rotellina del mouse"),
        ("Two-Finger Move", "Movimento con due dita"),
        ("Canvas Move", "Sposta tela"),
        ("Pinch to Zoom", "Pizzica per zoomare"),
        ("Canvas Zoom", "Zoom tela"),
        ("Reset canvas", "Ripristina tela"),
        ("No permission of file transfer", "Nessun permesso per il trasferimento file"),
        ("Note", "Nota"),
        ("Connection", "Connessione"),
        ("Share Screen", "Condividi schermo"),
        ("Chat", "Chat"),
        ("Total", "Totale"),
        ("items", "Oggetti"),
        ("Selected", "Selezionato"),
        ("Screen Capture", "Cattura schermo"),
        ("Input Control", "Controllo input"),
        ("Audio Capture", "Acquisizione audio"),
        ("File Connection", "Connessione file"),
        ("Screen Connection", "Connessione schermo"),
        ("Do you accept?", "Accetti?"),
        ("Open System Setting", "Apri impostazioni di sistema"),
        ("How to get Android input permission?", "Come ottenere l'autorizzazione input in Android?"),
        ("android_input_permission_tip1", "Affinché un dispositivo remoto possa controllare un dispositivo Android tramite mouse o tocco, devi consentire a RustDesk di usare il servizio 'Accessibilità'."),
        ("android_input_permission_tip2", "Vai nella pagina delle impostazioni di sistema che si aprirà di seguito, trova e accedi a [Servizi installati], attiva il servizio [RustDesk Input]."),
        ("android_new_connection_tip", "È stata ricevuta una nuova richiesta di controllo per il dispositivo attuale."),
        ("android_service_will_start_tip", "L'attivazione di Cattura schermo avvierà automaticamente il servizio, consentendo ad altri dispositivi di richiedere una connessione da questo dispositivo."),
        ("android_stop_service_tip", "La chiusura del servizio chiuderà automaticamente tutte le connessioni stabilite."),
        ("android_version_audio_tip", "L'attuale versione di Android non supporta l'acquisizione audio, esegui l'aggiornamento ad Android 10 o versioni successive."),
        ("android_start_service_tip", ""),
        ("android_permission_may_not_change_tip", ""),
        ("Account", "Account"),
        ("Overwrite", "Sovrascrivi"),
        ("This file exists, skip or overwrite this file?", "Questo file esiste, vuoi ignorarlo o sovrascrivere questo file?"),
        ("Quit", "Esci"),
        ("doc_mac_permission", "https://rustdesk.com/docs/en/manual/mac/#enable-permissions"),
        ("Help", "Aiuto"),
        ("Failed", "Fallito"),
        ("Succeeded", "Completato"),
        ("Someone turns on privacy mode, exit", "Qualcuno ha attivato la modalità privacy, uscita"),
        ("Unsupported", "Non supportato"),
        ("Peer denied", "Peer negato"),
        ("Please install plugins", "Installa i plugin"),
        ("Peer exit", "Uscita peer"),
        ("Failed to turn off", "Impossibile spegnere"),
        ("Turned off", "Spegni"),
        ("In privacy mode", "In modalità privacy"),
        ("Out privacy mode", "Uscita dalla modalità privacy"),
        ("Language", "Lingua"),
        ("Keep RustDesk background service", "Mantieni il servizio di RustDesk in background"),
        ("Ignore Battery Optimizations", "Ignora le ottimizzazioni della batteria"),
        ("android_open_battery_optimizations_tip", "Se vuoi disabilitare questa funzione, vai nelle impostazioni dell'applicazione RustDesk, apri la sezione 'Batteria' e deseleziona 'Senza restrizioni'."),
        ("Start on Boot", "Avvia all'accensione"),
        ("Start the screen sharing service on boot, requires special permissions", "L'avvio del servizio di condivisione dello schermo all'accensione richiede autorizzazioni speciali"),
        ("Connection not allowed", "Connessione non consentita"),
        ("Legacy mode", "Modalità legacy"),
        ("Map mode", "Modalità mappa"),
        ("Translate mode", "Modalità traduzione"),
        ("Use permanent password", "Usa password permanente"),
        ("Use both passwords", "Usa password monouso e permanente"),
        ("Set permanent password", "Imposta password permanente"),
        ("Enable Remote Restart", "Abilita riavvio da remoto"),
        ("Allow remote restart", "Consenti riavvio da remoto"),
        ("Restart Remote Device", "Riavvia dispositivo remoto"),
        ("Are you sure you want to restart", "Sei sicuro di voler riavviare?"),
        ("Restarting Remote Device", "Il dispositivo remoto si sta riavviando"),
        ("remote_restarting_tip", "Riavvia il dispositivo remoto"),
        ("Copied", "Copiato"),
        ("Exit Fullscreen", "Esci dalla modalità schermo intero"),
        ("Fullscreen", "A schermo intero"),
        ("Mobile Actions", "Azioni mobili"),
        ("Select Monitor", "Seleziona schermo"),
        ("Control Actions", "Azioni controllo"),
        ("Display Settings", "Impostazioni visualizzazione"),
        ("Ratio", "Rapporto"),
        ("Image Quality", "Qualità immagine"),
        ("Scroll Style", "Stile scorrimento"),
        ("Show Menubar", "Visualizza barra menu"),
        ("Hide Menubar", "nascondi la barra dei menu"),
        ("Direct Connection", "Connessione diretta"),
        ("Relay Connection", "Connessione relay"),
        ("Secure Connection", "Connessione sicura"),
        ("Insecure Connection", "Connessione non sicura"),
        ("Scale original", "Scala originale"),
        ("Scale adaptive", "Scala adattiva"),
        ("General", "Generale"),
        ("Security", "Sicurezza"),
        ("Theme", "Tema"),
        ("Dark Theme", "Tema scuro"),
        ("Light Theme", "Tema chiaro"),
        ("Dark", "Scuro"),
        ("Light", "Chiaro"),
        ("Follow System", "Sistema"),
        ("Enable hardware codec", "Abilita codec hardware"),
        ("Unlock Security Settings", "Sblocca impostazioni sicurezza"),
        ("Enable Audio", "Abilita audio"),
        ("Unlock Network Settings", "Sblocca impostazioni di rete"),
        ("Server", "Server"),
        ("Direct IP Access", "Accesso IP diretto"),
        ("Proxy", "Proxy"),
        ("Apply", "Applica"),
        ("Disconnect all devices?", "Vuoi disconnettere tutti i dispositivi?"),
        ("Clear", "Azzera"),
        ("Audio Input Device", "Dispositivo ingresso audio"),
        ("Deny remote access", "Nega accesso remoto"),
        ("Use IP Whitelisting", "Usa elenco IP autorizzati"),
        ("Network", "Rete"),
        ("Enable RDP", "Abilita RDP"),
        ("Pin menubar", "Blocca barra menu"),
        ("Unpin menubar", "Sblocca barra menu"),
        ("Recording", "Registrazione"),
        ("Directory", "Cartella"),
        ("Automatically record incoming sessions", "Registra automaticamente le sessioni in entrata"),
        ("Change", "Modifica"),
        ("Start session recording", "Inizia registrazione sessione"),
        ("Stop session recording", "Ferma registrazione sessione"),
        ("Enable Recording Session", "Abilita registrazione sessione"),
        ("Allow recording session", "Permetti registrazione sessione"),
        ("Enable LAN Discovery", "Abilita rilevamento LAN"),
        ("Deny LAN Discovery", "Nega rilevamento LAN"),
        ("Write a message", "Scrivi un messaggio"),
        ("Prompt", "Richiedi"),
        ("Please wait for confirmation of UAC...", "Attendi la conferma dell'UAC..."),
        ("elevated_foreground_window_tip", "La finestra attuale del desktop remoto richiede per funzionare privilegi più elevati, quindi non è possibile usare temporaneamente il mouse e la tastiera.\nÈ possibile chiedere all'utente remoto di ridurre a icona la finestra attuale o di selezionare il pulsante di elevazione nella finestra di gestione della connessione.\nPer evitare questo problema, ti consigliamo di installare il software nel dispositivo remoto."),
        ("Disconnected", "Disconnesso"),
        ("Other", "Altro"),
        ("Confirm before closing multiple tabs", "Conferma prima di chiudere più schede"),
        ("Keyboard Settings", "Impostazioni tastiera"),
        ("Full Access", "Accesso completo"),
        ("Screen Share", "Condivisione dello schermo"),
        ("Wayland requires Ubuntu 21.04 or higher version.", "Wayland richiede Ubuntu 21.04 o versione successiva."),
        ("Wayland requires higher version of linux distro. Please try X11 desktop or change your OS.", "Wayland richiede una versione superiore della distribuzione Linux.\nProva X11 desktop o cambia il sistema operativo."),
        ("JumpLink", "Vai a"),
        ("Please Select the screen to be shared(Operate on the peer side).", "Seleziona lo schermo da condividere (opera sul lato peer)."),
        ("Show RustDesk", "Visualizza RustDesk"),
        ("This PC", "Questo PC"),
        ("or", "O"),
        ("Continue with", "Continua con"),
        ("Elevate", "Eleva"),
        ("Zoom cursor", "Cursore zoom"),
        ("Accept sessions via password", "Accetta sessioni via password"),
        ("Accept sessions via click", "Accetta sessioni via clic"),
        ("Accept sessions via both", "Accetta sessioni con entrambi"),
        ("Please wait for the remote side to accept your session request...", "Attendi che il dispositivo remoto accetti la richiesta di sessione..."),
        ("One-time Password", "Password monouso"),
        ("Use one-time password", "Usa password monouso"),
        ("One-time password length", "Lunghezza password monouso"),
        ("Request access to your device", "Richiedi l'accesso al dispositivo"),
        ("Hide connection management window", "Nascondi la finestra di gestione delle connessioni"),
        ("hide_cm_tip", "Permetti di nascondere solo se si accettano sessioni con password permanente"),
        ("wayland_experiment_tip", "Il supporto Wayland è in fase sperimentale, se vuoi un accesso stabile usa X11."),
        ("Right click to select tabs", "Clic con il tasto destro per selezionare le schede"),
        ("Skipped", "Saltato"),
        ("Add to Address Book", "Aggiungi alla rubrica"),
        ("Group", "Gruppo"),
        ("Search", "Cerca"),
        ("Closed manually by web console", "Chiudi manualmente dalla console web"),
        ("Local keyboard type", "Tipo tastiera locale"),
        ("Select local keyboard type", "Seleziona il tipo di tastiera locale"),
        ("software_render_tip", "Se disponi di una scheda grafica Nvidia e la finestra remota si chiude immediatamente dopo la connessione, l'installazione del driver aggiornato e la scelta di usare il rendering software possono aiutare.\nÈ necessario un riavvio del programma."),
        ("Always use software rendering", "Usa sempre il render software"),
        ("config_input", "Per controllare il desktop remoto con la tastiera, è necessario concedere le autorizzazioni a RustDesk 'Monitoraggio input'."),
        ("config_microphone", "Per poter chiamare, è necessario concedere l'autorizzazione a RustDesk 'Registra audio'."),
        ("request_elevation_tip", "Se c'è qualcuno nel lato remoto è possibile richiedere l'elevazione."),
        ("Wait", "Attendi"),
        ("Elevation Error", "Errore durante l'elevazione dei diritti"),
        ("Ask the remote user for authentication", "Chiedi l'autenticazione all'utente remoto"),
        ("Choose this if the remote account is administrator", "Scegli questa opzione se l'account remoto è amministratore"),
        ("Transmit the username and password of administrator", "Trasmetti il nome utente e la password dell'amministratore"),
        ("still_click_uac_tip", "Richiedi ancora che l'utente remoto faccia clic su OK nella finestra UAC dell'esecuzione di RustDesk."),
        ("Request Elevation", "Richiedi elevazione dei diritti"),
        ("wait_accept_uac_tip", "Attendi che l'utente remoto accetti la finestra di dialogo UAC."),
        ("Elevate successfully", "Elevazione dei diritti effettuata correttamente"),
        ("uppercase", "Maiuscola"),
        ("lowercase", "Minuscola"),
        ("digit", "Numero"),
        ("special character", "Carattere speciale"),
        ("length>=8", "Lunghezza >= 8"),
        ("Weak", "Debole"),
        ("Medium", "Media"),
        ("Strong", "Forte"),
        ("Switch Sides", "Cambia lato"),
        ("Please confirm if you want to share your desktop?", "Vuoi condividere il desktop?"),
        ("Display", "Visualizzazione"),
        ("Default View Style", "Stile visualizzazione predefinito"),
        ("Default Scroll Style", "Stile scorrimento predefinito"),
        ("Default Image Quality", "Qualità immagine predefinita"),
        ("Default Codec", "Codec predefinito"),
        ("Bitrate", "Bitrate"),
        ("FPS", "FPS"),
        ("Auto", "Automatico"),
        ("Other Default Options", "Altre opzioni predefinite"),
        ("Voice call", "Chiamata vocale"),
        ("Text chat", "Chat testuale"),
        ("Stop voice call", "Interrompi chiamata vocale"),
        ("relay_hint_tip", "Se non è possibile connettersi direttamente, puoi provare a farlo tramite relay.\nInoltre, se si vuoi usare il relay al primo tentativo, è possibile aggiungere all'ID il suffisso '/r\' o selezionare nella scheda peer l'opzione 'Collegati sempre tramite relay'."),
        ("Reconnect", "Riconnetti"),
        ("Codec", "Codec"),
        ("Resolution", "Risoluzione"),
        ("No transfers in progress", "Nessun trasferimento in corso"),
        ("Set one-time password length", "Imposta lunghezza password monouso"),
        ("idd_driver_tip", "Installa driver schermo virtuale che verrà usato quando non sono disponibili schermi fisici."),
        ("confirm_idd_driver_tip", "È stata selezionata l'opzione per installare il driver schermo virtuale.\nNota che verrà installato un certificato di test per l'attendibilità del driver dello schermo virtuale.\nQuesto certificato di test verrà utilizzato solo per l'attendibilità dei driver di RustDesk."),
        ("RDP Settings", "Impostazioni RDP"),
        ("Sort by", "Ordina per"),
        ("New Connection", "Nuova connessione"),
        ("Restore", "Ripristina"),
        ("Minimize", "Minimizza"),
        ("Maximize", "Massimizza"),
        ("Your Device", "Questo dispositivo"),
        ("empty_recent_tip", "Non c'è nessuna sessione recente!\nPianificane una."),
        ("empty_favorite_tip", "Ancora nessun peer?\nTrova qualcuno con cui connetterti e aggiungilo ai preferiti!"),
        ("empty_lan_tip", "Sembra proprio che non sia stato rilevato nessun peer."),
        ("empty_address_book_tip", "Sembra che per ora nella rubrica non ci siano peer."),
        ("eg: admin", "es: admin"),
        ("Empty Username", "Nome utente vuoto"),
        ("Empty Password", "Password vuota"),
        ("Me", "Io"),
        ("identical_file_tip", "Questo file è identico a quello del peer."),
        ("show_monitors_tip", "Visualizza schermi nella barra strumenti"),
        ("View Mode", "Modalità visualizzazione"),
        ("login_linux_tip", "Accedi all'account Linux remoto"),
        ("verify_rustdesk_password_tip", "Conferma password RustDesk"),
        ("remember_account_tip", "Ricorda questo account"),
        ("os_account_desk_tip", "Questo account viene usato per accedere al sistema operativo remoto e attivare la sessione desktop in modalità non presidiata."),
        ("OS Account", "Account sistema operativo"),
        ("another_user_login_title_tip", "È già loggato un altro utente."),
        ("another_user_login_text_tip", "Separato"),
        ("xorg_not_found_title_tip", "Xorg non trovato."),
        ("xorg_not_found_text_tip", "Installa Xorg."),
        ("no_desktop_title_tip", "Non c'è nessun desktop disponibile."),
        ("no_desktop_text_tip", "Installa il desktop GNOME."),
        ("No need to elevate", "Elevazione dei privilegi non richiesta"),
<<<<<<< HEAD
        ("System Sound", "Dispositivo audio sistema"),
        ("Default", "Predefinita"),
=======
        ("New RDP", ""),
>>>>>>> f130f15d
    ].iter().cloned().collect();
}<|MERGE_RESOLUTION|>--- conflicted
+++ resolved
@@ -492,11 +492,8 @@
         ("no_desktop_title_tip", "Non c'è nessun desktop disponibile."),
         ("no_desktop_text_tip", "Installa il desktop GNOME."),
         ("No need to elevate", "Elevazione dei privilegi non richiesta"),
-<<<<<<< HEAD
         ("System Sound", "Dispositivo audio sistema"),
         ("Default", "Predefinita"),
-=======
         ("New RDP", ""),
->>>>>>> f130f15d
     ].iter().cloned().collect();
 }