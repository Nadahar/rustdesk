--- conflicted
+++ resolved
@@ -394,12 +394,8 @@
         ("One-time Password", "Password monouso"),
         ("Use one-time password", "Usa password monouso"),
         ("One-time password length", "Lunghezza password monouso"),
-<<<<<<< HEAD
-        ("Request access to your device", "Richiedi accesso al tuo dispositivo"),
-=======
         ("Request access to your device", "Richiedi l'accesso al tuo dispositivo"),
         ("Hide connection management window", "Nascondi la finestra di gestione delle connessioni"),
         ("hide_cm_tip", ""),
->>>>>>> c63da06f
     ].iter().cloned().collect();
 }