use std::{
    collections::HashMap,
    sync::{Arc, RwLock},
};

use flutter_rust_bridge::{StreamSink, ZeroCopyBuffer};

use hbb_common::{bail, config::LocalConfig, message_proto::*, ResultType, rendezvous_proto::ConnType};

use crate::ui_session_interface::{io_loop, InvokeUi, Session};

<<<<<<< HEAD
use crate::{client::*, flutter_ffi::EventToUI, make_fd_flutter};
use enigo::{self, Enigo, KeyboardControllable};
use rdev::{EventType::*, Key as RdevKey};
=======
use crate::{client::*, flutter_ffi::EventToUI};
>>>>>>> 730f0ed0

pub(super) const APP_TYPE_MAIN: &str = "main";
pub(super) const APP_TYPE_DESKTOP_REMOTE: &str = "remote";
pub(super) const APP_TYPE_DESKTOP_FILE_TRANSFER: &str = "file transfer";

lazy_static::lazy_static! {
    pub static ref SESSIONS: RwLock<HashMap<String,Session<FlutterHandler>>> = Default::default();
    pub static ref GLOBAL_EVENT_STREAM: RwLock<HashMap<String, StreamSink<String>>> = Default::default(); // rust to dart event channel
    pub static ref ENIGO: Arc<Mutex<Enigo>> = Arc::new(Mutex::new(Enigo::new()));
}

#[derive(Default, Clone)]
pub struct FlutterHandler {
    pub event_stream: Arc<RwLock<Option<StreamSink<EventToUI>>>>,
}

<<<<<<< HEAD
impl Session {
    /// Create a new remote session with the given id.
    ///
    /// # Arguments
    ///
    /// * `id` - The identifier of the remote session with prefix. Regex: [\w]*[\_]*[\d]+
    /// * `is_file_transfer` - If the session is used for file transfer.
    pub fn start(identifier: &str, is_file_transfer: bool, events2ui: StreamSink<EventToUI>) {
        // TODO check same id
        let session_id = get_session_id(identifier.to_owned());
        LocalConfig::set_remote_id(&session_id);
        // TODO close
        // Self::close();
        let events2ui = Arc::new(RwLock::new(events2ui));
        let session = Session {
            id: session_id.clone(),
            sender: Default::default(),
            lc: Default::default(),
            events2ui,
        };
        session
            .lc
            .write()
            .unwrap()
            .initialize(session_id.clone(), is_file_transfer, false);
        SESSIONS
            .write()
            .unwrap()
            .insert(identifier.to_owned(), session.clone());
        std::thread::spawn(move || {
            Connection::start(session, is_file_transfer);
        });
    }

    /// Get the current session instance.
    // pub fn get() -> Arc<RwLock<Option<Session>>> {
    //     SESSION.clone()
    // }

    /// Get the option of the current session.
    ///
    /// # Arguments
    ///
    /// * `name` - The name of the option to get. Currently only `remote_dir` is supported.
    pub fn get_option(&self, name: &str) -> String {
        if name == "remote_dir" {
            return self.lc.read().unwrap().get_remote_dir();
        }
        self.lc.read().unwrap().get_option(name)
    }

    /// Set the option of the current session.
    ///
    /// # Arguments
    ///
    /// * `name` - The name of the option to set. Currently only `remote_dir` is supported.
    /// * `value` - The value of the option to set.
    pub fn set_option(&self, name: String, value: String) {
        let mut value = value;
        let mut lc = self.lc.write().unwrap();
        if name == "remote_dir" {
            value = lc.get_all_remote_dir(value);
        }
        lc.set_option(name, value);
    }

    /// Input the OS password.
    pub fn input_os_password(&self, pass: String, activate: bool) {
        input_os_password(pass, activate, self.clone());
    }

    pub fn restart_remote_device(&self) {
        let mut lc = self.lc.write().unwrap();
        lc.restarting_remote_device = true;
        let msg = lc.restart_remote_device();
        self.send_msg(msg);
    }

    /// Toggle an option.
    pub fn toggle_option(&self, name: &str) {
        let msg = self.lc.write().unwrap().toggle_option(name.to_owned());
        if let Some(msg) = msg {
            self.send_msg(msg);
        }
    }

    /// Send a refresh command.
    pub fn refresh(&self) {
        self.send(Data::Message(LoginConfigHandler::refresh()));
    }

    /// Get image quality.
    pub fn get_image_quality(&self) -> String {
        self.lc.read().unwrap().image_quality.clone()
    }

    /// Set image quality.
    pub fn set_image_quality(&self, value: &str) {
        let msg = self
            .lc
            .write()
            .unwrap()
            .save_image_quality(value.to_owned());
        if let Some(msg) = msg {
            self.send_msg(msg);
        }
    }

    /// Get the status of a toggle option.
    /// Return `None` if the option is not found.
    ///
    /// # Arguments
    ///
    /// * `name` - The name of the option to get.
    pub fn get_toggle_option(&self, name: &str) -> bool {
        self.lc.write().unwrap().get_toggle_option(name)
    }

    /// Login.
    ///
    /// # Arguments
    ///
    /// * `password` - The password to login.
    /// * `remember` - If the password should be remembered.
    pub fn login(&self, password: &str, remember: bool) {
        self.send(Data::Login((password.to_owned(), remember)));
    }

    /// Close the session.
    pub fn close(&self) {
        self.send(Data::Close);
    }

    /// Reconnect to the current session.
    pub fn reconnect(&self) {
        self.send(Data::Close);
        let session = self.clone();
        std::thread::spawn(move || {
            Connection::start(session, false);
        });
    }

    /// Get `remember` flag in [`LoginConfigHandler`].
    pub fn get_remember(&self) -> bool {
        self.lc.read().unwrap().remember
    }

    /// Send message over the current session.
    ///
    /// # Arguments
    ///
    /// * `msg` - The message to send.
    #[inline]
    pub fn send_msg(&self, msg: Message) {
        self.send(Data::Message(msg));
    }

    pub fn send_key_event(&self, mut evt: KeyEvent, keyboard_mode: KeyboardMode) {
        // mode: legacy(0), map(1), translate(2), auto(3)
        evt.mode = keyboard_mode.into();
        let mut msg_out = Message::new();
        msg_out.set_key_event(evt);
        self.send(Data::Message(msg_out));
    }

    /// Send chat message over the current session.
    ///
    /// # Arguments
    ///
    /// * `text` - The message to send.
    pub fn send_chat(&self, text: String) {
        let mut misc = Misc::new();
        misc.set_chat_message(ChatMessage {
            text,
            ..Default::default()
        });
        let mut msg_out = Message::new();
        msg_out.set_misc(misc);
        self.send_msg(msg_out);
    }

    // file trait
    /// Send file over the current session.
    // pub fn send_files(
    //     id: i32,
    //     path: String,
    //     to: String,
    //     file_num: i32,
    //     include_hidden: bool,
    //     is_remote: bool,
    // ) {
    //     if let Some(session) = SESSION.write().unwrap().as_mut() {
    //         session.send_files(id, path, to, file_num, include_hidden, is_remote);
    //     }
    // }

    // TODO into file trait
    /// Confirm file override.
    pub fn set_confirm_override_file(
        &self,
        id: i32,
        file_num: i32,
        need_override: bool,
        remember: bool,
        is_upload: bool,
    ) {
        log::info!(
            "confirm file transfer, job: {}, need_override: {}",
            id,
            need_override
        );
        self.send(Data::SetConfirmOverrideFile((
            id,
            file_num,
            need_override,
            remember,
            is_upload,
        )));
    }

    /// Static method to send message over the current session.
    ///
    /// # Arguments
    ///
    /// * `msg` - The message to send.
    // #[inline]
    // pub fn send_msg_static(msg: Message) {
    //     if let Some(session) = SESSION.read().unwrap().as_ref() {
    //         session.send_msg(msg);
    //     }
    // }

=======
impl FlutterHandler {
>>>>>>> 730f0ed0
    /// Push an event to the event queue.
    /// An event is stored as json in the event queue.
    ///
    /// # Arguments
    ///
    /// * `name` - The name of the event.
    /// * `event` - Fields of the event content.
    fn push_event(&self, name: &str, event: Vec<(&str, &str)>) {
        let mut h: HashMap<&str, &str> = event.iter().cloned().collect();
        assert!(h.get("name").is_none());
        h.insert("name", name);
        let out = serde_json::ser::to_string(&h).unwrap_or("".to_owned());
        if let Some(stream) = &*self.event_stream.read().unwrap() {
            stream.add(EventToUI::Event(out));
        }
    }
}

<<<<<<< HEAD
    #[allow(dead_code)]
    pub fn convert_numpad_keys(&self, key: RdevKey) -> RdevKey {
        if self.get_key_state(enigo::Key::NumLock) {
            return key;
        }
        match key {
            RdevKey::Kp0 => RdevKey::Insert,
            RdevKey::KpDecimal => RdevKey::Delete,
            RdevKey::Kp1 => RdevKey::End,
            RdevKey::Kp2 => RdevKey::DownArrow,
            RdevKey::Kp3 => RdevKey::PageDown,
            RdevKey::Kp4 => RdevKey::LeftArrow,
            RdevKey::Kp5 => RdevKey::Clear,
            RdevKey::Kp6 => RdevKey::RightArrow,
            RdevKey::Kp7 => RdevKey::Home,
            RdevKey::Kp8 => RdevKey::UpArrow,
            RdevKey::Kp9 => RdevKey::PageUp,
            _ => key,
        }
    }

    pub fn get_key_state(&self, key: enigo::Key) -> bool {
        #[cfg(target_os = "macos")]
        if key == enigo::Key::NumLock {
            return true;
        }
        ENIGO.lock().unwrap().get_key_state(key)
    }

    /// Map keyboard mode
    pub fn input_raw_key(&self, keycode: i32, scancode: i32, down: bool){
        if scancode < 0 || keycode < 0{
            return;
        }
        let keycode: u32 = keycode as u32;
        let scancode: u32 = scancode as u32;
        
        #[cfg(not(target_os = "windows"))]
        let key = rdev::key_from_scancode(scancode) as RdevKey;
        // Windows requires special handling
        #[cfg(target_os = "windows")]
        let key = rdev::get_win_key(keycode, scancode);

        let peer = self.peer_platform();

        let mut key_event = KeyEvent::new();
        // According to peer platform.
        let keycode: u32 = if peer == "Linux" {
            rdev::linux_keycode_from_key(key).unwrap_or_default().into()
        } else if peer == "Windows" {
            #[cfg(not(windows))]
            let key = self.convert_numpad_keys(key);
            rdev::win_keycode_from_key(key).unwrap_or_default().into()
        } else {
            rdev::macos_keycode_from_key(key).unwrap_or_default().into()
        };

        key_event.set_chr(keycode);
        key_event.down = down;

        if self.get_key_state(enigo::Key::CapsLock) {
            key_event.modifiers.push(ControlKey::CapsLock.into());
        }
        if self.get_key_state(enigo::Key::NumLock) {
            key_event.modifiers.push(ControlKey::NumLock.into());
        }

        self.send_key_event(key_event, KeyboardMode::Map);
    }

    /// Input a string of text.
    /// String is parsed into individual key presses.
    ///
    /// # Arguments
    ///
    /// * `value` - The text to input. TODO &str -> String
    pub fn input_string(&self, value: &str) {
        let mut key_event = KeyEvent::new();
        key_event.set_seq(value.to_owned());
        let mut msg_out = Message::new();
        msg_out.set_key_event(key_event);
        self.send_msg(msg_out);
    }

    fn _input_key(
        &self,
        key: Key,
        down: bool,
        press: bool,
        alt: bool,
        ctrl: bool,
        shift: bool,
        command: bool,
    ) {
        let v = if press {
            3
        } else if down {
            1
        } else {
            0
        };
        self.key_down_or_up(v, key, alt, ctrl, shift, command);
=======
impl InvokeUi for FlutterHandler {
    fn set_cursor_data(&self, cd: CursorData) {
        let colors = hbb_common::compress::decompress(&cd.colors);
        self.push_event(
            "cursor_data",
            vec![
                ("id", &cd.id.to_string()),
                ("hotx", &cd.hotx.to_string()),
                ("hoty", &cd.hoty.to_string()),
                ("width", &cd.width.to_string()),
                ("height", &cd.height.to_string()),
                (
                    "colors",
                    &serde_json::ser::to_string(&colors).unwrap_or("".to_owned()),
                ),
            ],
        );
>>>>>>> 730f0ed0
    }

    fn set_cursor_id(&self, id: String) {
        self.push_event("cursor_id", vec![("id", &id.to_string())]);
    }

<<<<<<< HEAD
    fn key_down_or_up(
        &self,
        down_or_up: i32,
        key: Key,
        alt: bool,
        ctrl: bool,
        shift: bool,
        command: bool,
    ) {
        let mut down_or_up = down_or_up;
        let mut key_event = KeyEvent::new();
        match key {
            Key::Chr(chr) => {
                key_event.set_chr(chr);
            }
            Key::ControlKey(key) => {
                key_event.set_control_key(key.clone());
            }
            Key::_Raw(raw) => {
                if raw > 'z' as u32 || raw < 'a' as u32 {
                    key_event.set_unicode(raw);
                    if down_or_up == 0 {
                        // ignore up, avoiding trigger twice
                        return;
                    }
                    down_or_up = 1; // if press, turn into down for avoiding trigger twice on server side
                } else {
                    // to make ctrl+c works on windows
                    key_event.set_chr(raw);
                }
            }
        }
        if alt {
            key_event.modifiers.push(ControlKey::Alt.into());
        }
        if shift {
            key_event.modifiers.push(ControlKey::Shift.into());
        }
        if ctrl {
            key_event.modifiers.push(ControlKey::Control.into());
        }
        if command {
            key_event.modifiers.push(ControlKey::Meta.into());
        }
        if down_or_up == 1 {
            key_event.down = true;
        } else if down_or_up == 3 {
            key_event.press = true;
        }
        let mut msg_out = Message::new();
        msg_out.set_key_event(key_event);
        // log::debug!("{:?}", msg_out);
        self.send_msg(msg_out);
=======
    fn set_cursor_position(&self, cp: CursorPosition) {
        self.push_event(
            "cursor_position",
            vec![("x", &cp.x.to_string()), ("y", &cp.y.to_string())],
        );
>>>>>>> 730f0ed0
    }

    /// unused in flutter, use switch_display or set_peer_info
    fn set_display(&self, _x: i32, _y: i32, _w: i32, _h: i32) {}

    fn update_privacy_mode(&self) {
        self.push_event("update_privacy_mode", [].into());
    }

    fn set_permission(&self, name: &str, value: bool) {
        self.push_event("permission", vec![(name, &value.to_string())]);
    }

    fn close_success(&self) {}

    fn update_quality_status(&self, status: QualityStatus) {
        const NULL: String = String::new();
        self.push_event(
            "update_quality_status",
            vec![
                ("speed", &status.speed.map_or(NULL, |it| it)),
                ("fps", &status.fps.map_or(NULL, |it| it.to_string())),
                ("delay", &status.delay.map_or(NULL, |it| it.to_string())),
                (
                    "target_bitrate",
                    &status.target_bitrate.map_or(NULL, |it| it.to_string()),
                ),
                (
                    "codec_format",
                    &status.codec_format.map_or(NULL, |it| it.to_string()),
                ),
            ],
        );
    }

    fn set_connection_type(&self, is_secured: bool, direct: bool) {
        self.push_event(
            "connection_ready",
            vec![
                ("secure", &is_secured.to_string()),
                ("direct", &direct.to_string()),
            ],
        );
    }

    fn job_error(&self, id: i32, err: String, file_num: i32) {
        self.push_event("job_error", vec![("id", &id.to_string()), ("err", &err)]);
    }

    fn job_done(&self, id: i32, file_num: i32) {
        self.push_event(
            "job_done",
            vec![("id", &id.to_string()), ("file_num", &file_num.to_string())],
        );
    }

    fn clear_all_jobs(&self) {
        // todo!()
    }

    fn add_job(
        &self,
        id: i32,
        path: String,
        to: String,
        file_num: i32,
        show_hidden: bool,
        is_remote: bool,
    ) {
        // todo!()
    }

    fn update_transfer_list(&self) {
        // todo!()
    }

    fn confirm_delete_files(&self, id: i32, i: i32, name: String) {
        // todo!()
    }

    fn override_file_confirm(&self, id: i32, file_num: i32, to: String, is_upload: bool) {
        self.push_event(
            "override_file_confirm",
            vec![
                ("id", &id.to_string()),
                ("file_num", &file_num.to_string()),
                ("read_path", &to),
                ("is_upload", &is_upload.to_string()),
            ],
        );
    }

    fn job_progress(&self, id: i32, file_num: i32, speed: f64, finished_size: f64) {
        self.push_event(
            "job_progress",
            vec![
                ("id", &id.to_string()),
                ("file_num", &file_num.to_string()),
                ("speed", &speed.to_string()),
                ("finished_size", &finished_size.to_string()),
            ],
        );
    }

    fn adapt_size(&self) {}

    fn on_rgba(&self, data: &[u8]) {
        if let Some(stream) = &*self.event_stream.read().unwrap() {
            stream.add(EventToUI::Rgba(ZeroCopyBuffer(data.to_owned())));
        }
    }

    fn set_peer_info(&self, pi: &PeerInfo) {
        let mut displays = Vec::new();
        for ref d in pi.displays.iter() {
            let mut h: HashMap<&str, i32> = Default::default();
            h.insert("x", d.x);
            h.insert("y", d.y);
            h.insert("width", d.width);
            h.insert("height", d.height);
            displays.push(h);
        }
        let displays = serde_json::ser::to_string(&displays).unwrap_or("".to_owned());
        self.push_event(
            "peer_info",
            vec![
                ("username", &pi.username),
                ("hostname", &pi.hostname),
                ("platform", &pi.platform),
                ("sas_enabled", &pi.sas_enabled.to_string()),
                ("displays", &displays),
                ("version", &pi.version),
                ("current_display", &pi.current_display.to_string()),
            ],
        );
    }

    fn msgbox(&self, msgtype: &str, title: &str, text: &str, retry: bool) {
        let has_retry = if retry { "true" } else { "" };
        self.push_event(
            "msgbox",
            vec![
                ("type", msgtype),
                ("title", title),
                ("text", text),
                ("hasRetry", has_retry),
            ],
        );
    }

    fn new_message(&self, msg: String) {
        self.push_event("chat_client_mode", vec![("text", &msg)]);
    }

    fn switch_display(&self, display: &SwitchDisplay) {
        self.push_event(
            "switch_display",
            vec![
                ("display", &display.to_string()),
                ("x", &display.x.to_string()),
                ("y", &display.y.to_string()),
                ("width", &display.width.to_string()),
                ("height", &display.height.to_string()),
            ],
        );
    }

    fn update_block_input_state(&self, on: bool) {
        self.push_event(
            "update_block_input_state",
            [("input_state", if on { "on" } else { "off" })].into(),
        );
    }

    #[cfg(any(target_os = "android", target_os = "ios"))]
    fn clipboard(&self, content: String) {
        self.push_event("clipboard", vec![("content", &content)]);
    }
}

/// Create a new remote session with the given id.
///
/// # Arguments
///
/// * `id` - The identifier of the remote session with prefix. Regex: [\w]*[\_]*[\d]+
/// * `is_file_transfer` - If the session is used for file transfer.
/// * `is_port_forward` - If the session is used for port forward.
pub fn session_add(id: &str, is_file_transfer: bool, is_port_forward: bool) -> ResultType<()> {
    let session_id = get_session_id(id.to_owned());
    LocalConfig::set_remote_id(&session_id);

    let session: Session<FlutterHandler> = Session {
        id: session_id.clone(),
        ..Default::default()
    };

    // TODO rdp
    let conn_type = if is_file_transfer {
        ConnType::FILE_TRANSFER
    } else if is_port_forward {
        ConnType::PORT_FORWARD
    } else {
        ConnType::DEFAULT_CONN
    };

    session
        .lc
        .write()
        .unwrap()
        .initialize(session_id, conn_type);

    if let Some(same_id_session) = SESSIONS
        .write()
        .unwrap()
        .insert(id.to_owned(), session)
    {
        same_id_session.close();
    }

    Ok(())
}

/// start a session with the given id.
///
/// # Arguments
///
/// * `id` - The identifier of the remote session with prefix. Regex: [\w]*[\_]*[\d]+
/// * `events2ui` - The events channel to ui.
pub fn session_start_(id: &str, event_stream: StreamSink<EventToUI>) -> ResultType<()> {
    if let Some(session) = SESSIONS.write().unwrap().get_mut(id) {
        *session.event_stream.write().unwrap() = Some(event_stream);
        let session = session.clone();
        std::thread::spawn(move || {
            io_loop(session);
        });
        Ok(())
    } else {
        bail!("No session with peer id {}", id)
    }
}

// Server Side
#[cfg(not(any(target_os = "ios")))]
pub mod connection_manager {
    use std::{
        collections::HashMap,
        iter::FromIterator,
        sync::{
            atomic::{AtomicI64, Ordering},
            RwLock,
        },
    };

    use serde_derive::Serialize;

    use hbb_common::{
        allow_err,
        config::Config,
        fs::is_write_need_confirmation,
        fs::{self, get_string, new_send_confirm, DigestCheckResult},
        log,
        message_proto::*,
        protobuf::Message as _,
        tokio::{
            self,
            sync::mpsc::{self, UnboundedReceiver, UnboundedSender},
            task::spawn_blocking,
        },
    };
    #[cfg(any(target_os = "android"))]
    use scrap::android::call_main_service_set_by_name;

    use crate::ipc::Data;
    use crate::ipc::{self, new_listener, Connection};

    use super::GLOBAL_EVENT_STREAM;

    #[derive(Debug, Serialize, Clone)]
    struct Client {
        id: i32,
        pub authorized: bool,
        is_file_transfer: bool,
        name: String,
        peer_id: String,
        keyboard: bool,
        clipboard: bool,
        audio: bool,
        file: bool,
        restart: bool,
        #[serde(skip)]
        tx: UnboundedSender<Data>,
    }

    lazy_static::lazy_static! {
        static ref CLIENTS: RwLock<HashMap<i32,Client>> = Default::default();
    }

    static CLICK_TIME: AtomicI64 = AtomicI64::new(0);

    // // TODO clipboard_file
    // enum ClipboardFileData {
    //     #[cfg(windows)]
    //     Clip((i32, ipc::ClipbaordFile)),
    //     Enable((i32, bool)),
    // }

    #[cfg(not(any(target_os = "android", target_os = "ios")))]
    pub fn start_listen_ipc_thread() {
        std::thread::spawn(move || start_ipc());
    }

    #[cfg(not(any(target_os = "android", target_os = "ios")))]
    #[tokio::main(flavor = "current_thread")]
    async fn start_ipc() {
        // TODO clipboard_file
        // let (tx_file, _rx_file) = mpsc::unbounded_channel::<ClipboardFileData>();
        // #[cfg(windows)]
        // let cm_clip = cm.clone();
        // #[cfg(windows)]
        // std::thread::spawn(move || start_clipboard_file(cm_clip, _rx_file));

        #[cfg(windows)]
        std::thread::spawn(move || {
            log::info!("try create privacy mode window");
            #[cfg(windows)]
            {
                if let Err(e) = crate::platform::windows::check_update_broker_process() {
                    log::warn!(
                        "Failed to check update broker process. Privacy mode may not work properly. {}",
                        e
                    );
                }
            }
            allow_err!(crate::ui::win_privacy::start());
        });

        match new_listener("_cm").await {
            Ok(mut incoming) => {
                while let Some(result) = incoming.next().await {
                    match result {
                        Ok(stream) => {
                            log::debug!("Got new connection");
                            let mut stream = Connection::new(stream);
                            // let tx_file = tx_file.clone();
                            tokio::spawn(async move {
                                // for tmp use, without real conn id
                                let conn_id_tmp = -1;
                                let mut conn_id: i32 = 0;
                                let (tx, mut rx) = mpsc::unbounded_channel::<Data>();
                                let mut write_jobs: Vec<fs::TransferJob> = Vec::new();
                                loop {
                                    tokio::select! {
                                        res = stream.next() => {
                                            match res {
                                                Err(err) => {
                                                    log::info!("cm ipc connection closed: {}", err);
                                                    break;
                                                }
                                                Ok(Some(data)) => {
                                                    match data {
                                                        Data::Login{id, is_file_transfer, port_forward, peer_id, name, authorized, keyboard, clipboard, audio, file, file_transfer_enabled, restart} => {
                                                            log::debug!("conn_id: {}", id);
                                                            conn_id = id;
                                                            // tx_file.send(ClipboardFileData::Enable((id, file_transfer_enabled))).ok();
                                                            on_login(id, is_file_transfer, port_forward, peer_id, name, authorized, keyboard, clipboard, audio, file, restart, tx.clone());
                                                        }
                                                        Data::Close => {
                                                            // tx_file.send(ClipboardFileData::Enable((conn_id, false))).ok();
                                                            log::info!("cm ipc connection closed from connection request");
                                                            break;
                                                        }
                                                        Data::PrivacyModeState((_, _)) => {
                                                            conn_id = conn_id_tmp;
                                                            allow_err!(tx.send(data));
                                                        }
                                                        Data::ClickTime(ms) => {
                                                            CLICK_TIME.store(ms, Ordering::SeqCst);
                                                        }
                                                        Data::ChatMessage { text } => {
                                                            handle_chat(conn_id, text);
                                                        }
                                                        Data::FS(fs) => {
                                                            handle_fs(fs, &mut write_jobs, &tx).await;
                                                        }
                                                        // TODO ClipbaordFile
                                                        // #[cfg(windows)]
                                                        // Data::ClipbaordFile(_clip) => {
                                                        //     tx_file
                                                        //         .send(ClipboardFileData::Clip((id, _clip)))
                                                        //         .ok();
                                                        // }
                                                        // #[cfg(windows)]
                                                        // Data::ClipboardFileEnabled(enabled) => {
                                                        //     tx_file
                                                        //         .send(ClipboardFileData::Enable((id, enabled)))
                                                        //         .ok();
                                                        // }
                                                        _ => {}
                                                    }
                                                }
                                                _ => {}
                                            }
                                        }
                                        Some(data) = rx.recv() => {
                                            if stream.send(&data).await.is_err() {
                                                break;
                                            }
                                        }
                                    }
                                }
                                if conn_id != conn_id_tmp {
                                    remove_connection(conn_id);
                                }
                            });
                        }
                        Err(err) => {
                            log::error!("Couldn't get cm client: {:?}", err);
                        }
                    }
                }
            }
            Err(err) => {
                log::error!("Failed to start cm ipc server: {}", err);
            }
        }
        // crate::platform::quit_gui();
        // TODO flutter quit_gui
    }

    #[cfg(target_os = "android")]
    pub fn start_channel(rx: UnboundedReceiver<Data>, tx: UnboundedSender<Data>) {
        std::thread::spawn(move || start_listen(rx, tx));
    }

    #[cfg(target_os = "android")]
    #[tokio::main(flavor = "current_thread")]
    async fn start_listen(mut rx: UnboundedReceiver<Data>, tx: UnboundedSender<Data>) {
        let mut current_id = 0;
        let mut write_jobs: Vec<fs::TransferJob> = Vec::new();
        loop {
            match rx.recv().await {
                Some(Data::Login {
                    id,
                    is_file_transfer,
                    port_forward,
                    peer_id,
                    name,
                    authorized,
                    keyboard,
                    clipboard,
                    audio,
                    file,
                    restart,
                    ..
                }) => {
                    current_id = id;
                    on_login(
                        id,
                        is_file_transfer,
                        port_forward,
                        peer_id,
                        name,
                        authorized,
                        keyboard,
                        clipboard,
                        audio,
                        file,
                        restart,
                        tx.clone(),
                    );
                }
                Some(Data::ChatMessage { text }) => {
                    handle_chat(current_id, text);
                }
                Some(Data::FS(fs)) => {
                    handle_fs(fs, &mut write_jobs, &tx).await;
                }
                Some(Data::Close) => {
                    break;
                }
                None => {
                    break;
                }
                _ => {}
            }
        }
        remove_connection(current_id);
    }

    fn on_login(
        id: i32,
        is_file_transfer: bool,
        _port_forward: String,
        peer_id: String,
        name: String,
        authorized: bool,
        keyboard: bool,
        clipboard: bool,
        audio: bool,
        file: bool,
        restart: bool,
        tx: mpsc::UnboundedSender<Data>,
    ) {
        let mut client = Client {
            id,
            authorized,
            is_file_transfer,
            name: name.clone(),
            peer_id: peer_id.clone(),
            keyboard,
            clipboard,
            audio,
            file,
            restart,
            tx,
        };
        if authorized {
            client.authorized = true;
            let client_json = serde_json::to_string(&client).unwrap_or("".into());
            // send to Android service, active notification no matter UI is shown or not.
            #[cfg(any(target_os = "android"))]
            if let Err(e) =
                call_main_service_set_by_name("on_client_authorized", Some(&client_json), None)
            {
                log::debug!("call_service_set_by_name fail,{}", e);
            }
            // send to UI, refresh widget
            push_event("on_client_authorized", vec![("client", &client_json)]);
        } else {
            let client_json = serde_json::to_string(&client).unwrap_or("".into());
            // send to Android service, active notification no matter UI is shown or not.
            #[cfg(any(target_os = "android"))]
            if let Err(e) =
                call_main_service_set_by_name("try_start_without_auth", Some(&client_json), None)
            {
                log::debug!("call_service_set_by_name fail,{}", e);
            }
            // send to UI, refresh widget
            push_event("try_start_without_auth", vec![("client", &client_json)]);
        }
        CLIENTS.write().unwrap().insert(id, client);
    }

    fn push_event(name: &str, event: Vec<(&str, &str)>) {
        let mut h: HashMap<&str, &str> = event.iter().cloned().collect();
        assert!(h.get("name").is_none());
        h.insert("name", name);

        if let Some(s) = GLOBAL_EVENT_STREAM
            .read()
            .unwrap()
            .get(super::APP_TYPE_MAIN)
        {
            s.add(serde_json::ser::to_string(&h).unwrap_or("".to_owned()));
        };
    }

    pub fn get_click_time() -> i64 {
        CLICK_TIME.load(Ordering::SeqCst)
    }

    pub fn check_click_time(id: i32) {
        if let Some(client) = CLIENTS.read().unwrap().get(&id) {
            allow_err!(client.tx.send(Data::ClickTime(0)));
        };
    }

    pub fn switch_permission(id: i32, name: String, enabled: bool) {
        if let Some(client) = CLIENTS.read().unwrap().get(&id) {
            allow_err!(client.tx.send(Data::SwitchPermission { name, enabled }));
        };
    }

    pub fn get_clients_state() -> String {
        let clients = CLIENTS.read().unwrap();
        let res = Vec::from_iter(clients.values().cloned());
        serde_json::to_string(&res).unwrap_or("".into())
    }

    pub fn get_clients_length() -> usize {
        let clients = CLIENTS.read().unwrap();
        clients.len()
    }

    pub fn close_conn(id: i32) {
        if let Some(client) = CLIENTS.read().unwrap().get(&id) {
            allow_err!(client.tx.send(Data::Close));
        };
    }

    pub fn on_login_res(id: i32, res: bool) {
        if let Some(client) = CLIENTS.write().unwrap().get_mut(&id) {
            if res {
                allow_err!(client.tx.send(Data::Authorize));
                client.authorized = true;
            } else {
                allow_err!(client.tx.send(Data::Close));
            }
        };
    }

    fn remove_connection(id: i32) {
        let mut clients = CLIENTS.write().unwrap();
        clients.remove(&id);

        if clients
            .iter()
            .filter(|(_k, v)| !v.is_file_transfer)
            .next()
            .is_none()
        {
            #[cfg(any(target_os = "android"))]
            if let Err(e) = call_main_service_set_by_name("stop_capture", None, None) {
                log::debug!("stop_capture err:{}", e);
            }
        }

        push_event("on_client_remove", vec![("id", &id.to_string())]);
    }

    // server mode handle chat from other peers
    fn handle_chat(id: i32, text: String) {
        push_event(
            "chat_server_mode",
            vec![("id", &id.to_string()), ("text", &text)],
        );
    }

    // server mode send chat to peer
    pub fn send_chat(id: i32, text: String) {
        let clients = CLIENTS.read().unwrap();
        if let Some(client) = clients.get(&id) {
            allow_err!(client.tx.send(Data::ChatMessage { text }));
        }
    }

    // handle FS server
    async fn handle_fs(
        fs: ipc::FS,
        write_jobs: &mut Vec<fs::TransferJob>,
        tx: &UnboundedSender<Data>,
    ) {
        match fs {
            ipc::FS::ReadDir {
                dir,
                include_hidden,
            } => {
                read_dir(&dir, include_hidden, tx).await;
            }
            ipc::FS::RemoveDir {
                path,
                id,
                recursive,
            } => {
                remove_dir(path, id, recursive, tx).await;
            }
            ipc::FS::RemoveFile { path, id, file_num } => {
                remove_file(path, id, file_num, tx).await;
            }
            ipc::FS::CreateDir { path, id } => {
                create_dir(path, id, tx).await;
            }
            ipc::FS::NewWrite {
                path,
                id,
                file_num,
                mut files,
                overwrite_detection,
            } => {
                write_jobs.push(fs::TransferJob::new_write(
                    id,
                    "".to_string(),
                    path,
                    file_num,
                    false,
                    false,
                    files
                        .drain(..)
                        .map(|f| FileEntry {
                            name: f.0,
                            modified_time: f.1,
                            ..Default::default()
                        })
                        .collect(),
                    overwrite_detection,
                ));
            }
            ipc::FS::CancelWrite { id } => {
                if let Some(job) = fs::get_job(id, write_jobs) {
                    job.remove_download_file();
                    fs::remove_job(id, write_jobs);
                }
            }
            ipc::FS::WriteDone { id, file_num } => {
                if let Some(job) = fs::get_job(id, write_jobs) {
                    job.modify_time();
                    send_raw(fs::new_done(id, file_num), tx);
                    fs::remove_job(id, write_jobs);
                }
            }
            ipc::FS::WriteBlock {
                id,
                file_num,
                data,
                compressed,
            } => {
                if let Some(job) = fs::get_job(id, write_jobs) {
                    if let Err(err) = job
                        .write(
                            FileTransferBlock {
                                id,
                                file_num,
                                data,
                                compressed,
                                ..Default::default()
                            },
                            None,
                        )
                        .await
                    {
                        send_raw(fs::new_error(id, err, file_num), &tx);
                    }
                }
            }
            ipc::FS::CheckDigest {
                id,
                file_num,
                file_size,
                last_modified,
                is_upload,
            } => {
                if let Some(job) = fs::get_job(id, write_jobs) {
                    let mut req = FileTransferSendConfirmRequest {
                        id,
                        file_num,
                        union: Some(file_transfer_send_confirm_request::Union::OffsetBlk(0)),
                        ..Default::default()
                    };
                    let digest = FileTransferDigest {
                        id,
                        file_num,
                        last_modified,
                        file_size,
                        ..Default::default()
                    };
                    if let Some(file) = job.files().get(file_num as usize) {
                        let path = get_string(&job.join(&file.name));
                        match is_write_need_confirmation(&path, &digest) {
                            Ok(digest_result) => {
                                match digest_result {
                                    DigestCheckResult::IsSame => {
                                        req.set_skip(true);
                                        let msg_out = new_send_confirm(req);
                                        send_raw(msg_out, &tx);
                                    }
                                    DigestCheckResult::NeedConfirm(mut digest) => {
                                        // upload to server, but server has the same file, request
                                        digest.is_upload = is_upload;
                                        let mut msg_out = Message::new();
                                        let mut fr = FileResponse::new();
                                        fr.set_digest(digest);
                                        msg_out.set_file_response(fr);
                                        send_raw(msg_out, &tx);
                                    }
                                    DigestCheckResult::NoSuchFile => {
                                        let msg_out = new_send_confirm(req);
                                        send_raw(msg_out, &tx);
                                    }
                                }
                            }
                            Err(err) => {
                                send_raw(fs::new_error(id, err, file_num), &tx);
                            }
                        }
                    }
                }
            }
            _ => {}
        }
    }

    async fn read_dir(dir: &str, include_hidden: bool, tx: &UnboundedSender<Data>) {
        let path = {
            if dir.is_empty() {
                Config::get_home()
            } else {
                fs::get_path(dir)
            }
        };
        if let Ok(Ok(fd)) = spawn_blocking(move || fs::read_dir(&path, include_hidden)).await {
            let mut msg_out = Message::new();
            let mut file_response = FileResponse::new();
            file_response.set_dir(fd);
            msg_out.set_file_response(file_response);
            send_raw(msg_out, tx);
        }
    }

    async fn handle_result<F: std::fmt::Display, S: std::fmt::Display>(
        res: std::result::Result<std::result::Result<(), F>, S>,
        id: i32,
        file_num: i32,
        tx: &UnboundedSender<Data>,
    ) {
        match res {
            Err(err) => {
                send_raw(fs::new_error(id, err, file_num), tx);
            }
            Ok(Err(err)) => {
                send_raw(fs::new_error(id, err, file_num), tx);
            }
            Ok(Ok(())) => {
                send_raw(fs::new_done(id, file_num), tx);
            }
        }
    }

    async fn remove_file(path: String, id: i32, file_num: i32, tx: &UnboundedSender<Data>) {
        handle_result(
            spawn_blocking(move || fs::remove_file(&path)).await,
            id,
            file_num,
            tx,
        )
        .await;
    }

    async fn create_dir(path: String, id: i32, tx: &UnboundedSender<Data>) {
        handle_result(
            spawn_blocking(move || fs::create_dir(&path)).await,
            id,
            0,
            tx,
        )
        .await;
    }

    async fn remove_dir(path: String, id: i32, recursive: bool, tx: &UnboundedSender<Data>) {
        let path = fs::get_path(&path);
        handle_result(
            spawn_blocking(move || {
                if recursive {
                    fs::remove_all_empty_dir(&path)
                } else {
                    std::fs::remove_dir(&path).map_err(|err| err.into())
                }
            })
            .await,
            id,
            0,
            tx,
        )
        .await;
    }

    fn send_raw(msg: Message, tx: &UnboundedSender<Data>) {
        match msg.write_to_bytes() {
            Ok(bytes) => {
                allow_err!(tx.send(Data::RawMessage(bytes)));
            }
            err => allow_err!(err),
        }
    }
}

#[inline]
pub fn get_session_id(id: String) -> String {
    return if let Some(index) = id.find('_') {
        id[index + 1..].to_string()
    } else {
        id
    };
}

// async fn start_one_port_forward(
//     handler: Session,
//     port: i32,
//     remote_host: String,
//     remote_port: i32,
//     receiver: mpsc::UnboundedReceiver<Data>,
//     key: &str,
//     token: &str,
// ) {
//     if let Err(err) = crate::port_forward::listen(
//         handler.id.clone(),
//         String::new(), // TODO
//         port,
//         handler.clone(),
//         receiver,
//         key,
//         token,
//         handler.lc.clone(),
//         remote_host,
//         remote_port,
//     )
//     .await
//     {
//         handler.on_error(&format!("Failed to listen on {}: {}", port, err));
//     }
//     log::info!("port forward (:{}) exit", port);
// }<|MERGE_RESOLUTION|>--- conflicted
+++ resolved
@@ -9,13 +9,7 @@
 
 use crate::ui_session_interface::{io_loop, InvokeUi, Session};
 
-<<<<<<< HEAD
-use crate::{client::*, flutter_ffi::EventToUI, make_fd_flutter};
-use enigo::{self, Enigo, KeyboardControllable};
-use rdev::{EventType::*, Key as RdevKey};
-=======
 use crate::{client::*, flutter_ffi::EventToUI};
->>>>>>> 730f0ed0
 
 pub(super) const APP_TYPE_MAIN: &str = "main";
 pub(super) const APP_TYPE_DESKTOP_REMOTE: &str = "remote";
@@ -24,7 +18,6 @@
 lazy_static::lazy_static! {
     pub static ref SESSIONS: RwLock<HashMap<String,Session<FlutterHandler>>> = Default::default();
     pub static ref GLOBAL_EVENT_STREAM: RwLock<HashMap<String, StreamSink<String>>> = Default::default(); // rust to dart event channel
-    pub static ref ENIGO: Arc<Mutex<Enigo>> = Arc::new(Mutex::new(Enigo::new()));
 }
 
 #[derive(Default, Clone)]
@@ -32,242 +25,7 @@
     pub event_stream: Arc<RwLock<Option<StreamSink<EventToUI>>>>,
 }
 
-<<<<<<< HEAD
-impl Session {
-    /// Create a new remote session with the given id.
-    ///
-    /// # Arguments
-    ///
-    /// * `id` - The identifier of the remote session with prefix. Regex: [\w]*[\_]*[\d]+
-    /// * `is_file_transfer` - If the session is used for file transfer.
-    pub fn start(identifier: &str, is_file_transfer: bool, events2ui: StreamSink<EventToUI>) {
-        // TODO check same id
-        let session_id = get_session_id(identifier.to_owned());
-        LocalConfig::set_remote_id(&session_id);
-        // TODO close
-        // Self::close();
-        let events2ui = Arc::new(RwLock::new(events2ui));
-        let session = Session {
-            id: session_id.clone(),
-            sender: Default::default(),
-            lc: Default::default(),
-            events2ui,
-        };
-        session
-            .lc
-            .write()
-            .unwrap()
-            .initialize(session_id.clone(), is_file_transfer, false);
-        SESSIONS
-            .write()
-            .unwrap()
-            .insert(identifier.to_owned(), session.clone());
-        std::thread::spawn(move || {
-            Connection::start(session, is_file_transfer);
-        });
-    }
-
-    /// Get the current session instance.
-    // pub fn get() -> Arc<RwLock<Option<Session>>> {
-    //     SESSION.clone()
-    // }
-
-    /// Get the option of the current session.
-    ///
-    /// # Arguments
-    ///
-    /// * `name` - The name of the option to get. Currently only `remote_dir` is supported.
-    pub fn get_option(&self, name: &str) -> String {
-        if name == "remote_dir" {
-            return self.lc.read().unwrap().get_remote_dir();
-        }
-        self.lc.read().unwrap().get_option(name)
-    }
-
-    /// Set the option of the current session.
-    ///
-    /// # Arguments
-    ///
-    /// * `name` - The name of the option to set. Currently only `remote_dir` is supported.
-    /// * `value` - The value of the option to set.
-    pub fn set_option(&self, name: String, value: String) {
-        let mut value = value;
-        let mut lc = self.lc.write().unwrap();
-        if name == "remote_dir" {
-            value = lc.get_all_remote_dir(value);
-        }
-        lc.set_option(name, value);
-    }
-
-    /// Input the OS password.
-    pub fn input_os_password(&self, pass: String, activate: bool) {
-        input_os_password(pass, activate, self.clone());
-    }
-
-    pub fn restart_remote_device(&self) {
-        let mut lc = self.lc.write().unwrap();
-        lc.restarting_remote_device = true;
-        let msg = lc.restart_remote_device();
-        self.send_msg(msg);
-    }
-
-    /// Toggle an option.
-    pub fn toggle_option(&self, name: &str) {
-        let msg = self.lc.write().unwrap().toggle_option(name.to_owned());
-        if let Some(msg) = msg {
-            self.send_msg(msg);
-        }
-    }
-
-    /// Send a refresh command.
-    pub fn refresh(&self) {
-        self.send(Data::Message(LoginConfigHandler::refresh()));
-    }
-
-    /// Get image quality.
-    pub fn get_image_quality(&self) -> String {
-        self.lc.read().unwrap().image_quality.clone()
-    }
-
-    /// Set image quality.
-    pub fn set_image_quality(&self, value: &str) {
-        let msg = self
-            .lc
-            .write()
-            .unwrap()
-            .save_image_quality(value.to_owned());
-        if let Some(msg) = msg {
-            self.send_msg(msg);
-        }
-    }
-
-    /// Get the status of a toggle option.
-    /// Return `None` if the option is not found.
-    ///
-    /// # Arguments
-    ///
-    /// * `name` - The name of the option to get.
-    pub fn get_toggle_option(&self, name: &str) -> bool {
-        self.lc.write().unwrap().get_toggle_option(name)
-    }
-
-    /// Login.
-    ///
-    /// # Arguments
-    ///
-    /// * `password` - The password to login.
-    /// * `remember` - If the password should be remembered.
-    pub fn login(&self, password: &str, remember: bool) {
-        self.send(Data::Login((password.to_owned(), remember)));
-    }
-
-    /// Close the session.
-    pub fn close(&self) {
-        self.send(Data::Close);
-    }
-
-    /// Reconnect to the current session.
-    pub fn reconnect(&self) {
-        self.send(Data::Close);
-        let session = self.clone();
-        std::thread::spawn(move || {
-            Connection::start(session, false);
-        });
-    }
-
-    /// Get `remember` flag in [`LoginConfigHandler`].
-    pub fn get_remember(&self) -> bool {
-        self.lc.read().unwrap().remember
-    }
-
-    /// Send message over the current session.
-    ///
-    /// # Arguments
-    ///
-    /// * `msg` - The message to send.
-    #[inline]
-    pub fn send_msg(&self, msg: Message) {
-        self.send(Data::Message(msg));
-    }
-
-    pub fn send_key_event(&self, mut evt: KeyEvent, keyboard_mode: KeyboardMode) {
-        // mode: legacy(0), map(1), translate(2), auto(3)
-        evt.mode = keyboard_mode.into();
-        let mut msg_out = Message::new();
-        msg_out.set_key_event(evt);
-        self.send(Data::Message(msg_out));
-    }
-
-    /// Send chat message over the current session.
-    ///
-    /// # Arguments
-    ///
-    /// * `text` - The message to send.
-    pub fn send_chat(&self, text: String) {
-        let mut misc = Misc::new();
-        misc.set_chat_message(ChatMessage {
-            text,
-            ..Default::default()
-        });
-        let mut msg_out = Message::new();
-        msg_out.set_misc(misc);
-        self.send_msg(msg_out);
-    }
-
-    // file trait
-    /// Send file over the current session.
-    // pub fn send_files(
-    //     id: i32,
-    //     path: String,
-    //     to: String,
-    //     file_num: i32,
-    //     include_hidden: bool,
-    //     is_remote: bool,
-    // ) {
-    //     if let Some(session) = SESSION.write().unwrap().as_mut() {
-    //         session.send_files(id, path, to, file_num, include_hidden, is_remote);
-    //     }
-    // }
-
-    // TODO into file trait
-    /// Confirm file override.
-    pub fn set_confirm_override_file(
-        &self,
-        id: i32,
-        file_num: i32,
-        need_override: bool,
-        remember: bool,
-        is_upload: bool,
-    ) {
-        log::info!(
-            "confirm file transfer, job: {}, need_override: {}",
-            id,
-            need_override
-        );
-        self.send(Data::SetConfirmOverrideFile((
-            id,
-            file_num,
-            need_override,
-            remember,
-            is_upload,
-        )));
-    }
-
-    /// Static method to send message over the current session.
-    ///
-    /// # Arguments
-    ///
-    /// * `msg` - The message to send.
-    // #[inline]
-    // pub fn send_msg_static(msg: Message) {
-    //     if let Some(session) = SESSION.read().unwrap().as_ref() {
-    //         session.send_msg(msg);
-    //     }
-    // }
-
-=======
 impl FlutterHandler {
->>>>>>> 730f0ed0
     /// Push an event to the event queue.
     /// An event is stored as json in the event queue.
     ///
@@ -286,110 +44,6 @@
     }
 }
 
-<<<<<<< HEAD
-    #[allow(dead_code)]
-    pub fn convert_numpad_keys(&self, key: RdevKey) -> RdevKey {
-        if self.get_key_state(enigo::Key::NumLock) {
-            return key;
-        }
-        match key {
-            RdevKey::Kp0 => RdevKey::Insert,
-            RdevKey::KpDecimal => RdevKey::Delete,
-            RdevKey::Kp1 => RdevKey::End,
-            RdevKey::Kp2 => RdevKey::DownArrow,
-            RdevKey::Kp3 => RdevKey::PageDown,
-            RdevKey::Kp4 => RdevKey::LeftArrow,
-            RdevKey::Kp5 => RdevKey::Clear,
-            RdevKey::Kp6 => RdevKey::RightArrow,
-            RdevKey::Kp7 => RdevKey::Home,
-            RdevKey::Kp8 => RdevKey::UpArrow,
-            RdevKey::Kp9 => RdevKey::PageUp,
-            _ => key,
-        }
-    }
-
-    pub fn get_key_state(&self, key: enigo::Key) -> bool {
-        #[cfg(target_os = "macos")]
-        if key == enigo::Key::NumLock {
-            return true;
-        }
-        ENIGO.lock().unwrap().get_key_state(key)
-    }
-
-    /// Map keyboard mode
-    pub fn input_raw_key(&self, keycode: i32, scancode: i32, down: bool){
-        if scancode < 0 || keycode < 0{
-            return;
-        }
-        let keycode: u32 = keycode as u32;
-        let scancode: u32 = scancode as u32;
-        
-        #[cfg(not(target_os = "windows"))]
-        let key = rdev::key_from_scancode(scancode) as RdevKey;
-        // Windows requires special handling
-        #[cfg(target_os = "windows")]
-        let key = rdev::get_win_key(keycode, scancode);
-
-        let peer = self.peer_platform();
-
-        let mut key_event = KeyEvent::new();
-        // According to peer platform.
-        let keycode: u32 = if peer == "Linux" {
-            rdev::linux_keycode_from_key(key).unwrap_or_default().into()
-        } else if peer == "Windows" {
-            #[cfg(not(windows))]
-            let key = self.convert_numpad_keys(key);
-            rdev::win_keycode_from_key(key).unwrap_or_default().into()
-        } else {
-            rdev::macos_keycode_from_key(key).unwrap_or_default().into()
-        };
-
-        key_event.set_chr(keycode);
-        key_event.down = down;
-
-        if self.get_key_state(enigo::Key::CapsLock) {
-            key_event.modifiers.push(ControlKey::CapsLock.into());
-        }
-        if self.get_key_state(enigo::Key::NumLock) {
-            key_event.modifiers.push(ControlKey::NumLock.into());
-        }
-
-        self.send_key_event(key_event, KeyboardMode::Map);
-    }
-
-    /// Input a string of text.
-    /// String is parsed into individual key presses.
-    ///
-    /// # Arguments
-    ///
-    /// * `value` - The text to input. TODO &str -> String
-    pub fn input_string(&self, value: &str) {
-        let mut key_event = KeyEvent::new();
-        key_event.set_seq(value.to_owned());
-        let mut msg_out = Message::new();
-        msg_out.set_key_event(key_event);
-        self.send_msg(msg_out);
-    }
-
-    fn _input_key(
-        &self,
-        key: Key,
-        down: bool,
-        press: bool,
-        alt: bool,
-        ctrl: bool,
-        shift: bool,
-        command: bool,
-    ) {
-        let v = if press {
-            3
-        } else if down {
-            1
-        } else {
-            0
-        };
-        self.key_down_or_up(v, key, alt, ctrl, shift, command);
-=======
 impl InvokeUi for FlutterHandler {
     fn set_cursor_data(&self, cd: CursorData) {
         let colors = hbb_common::compress::decompress(&cd.colors);
@@ -407,74 +61,17 @@
                 ),
             ],
         );
->>>>>>> 730f0ed0
     }
 
     fn set_cursor_id(&self, id: String) {
         self.push_event("cursor_id", vec![("id", &id.to_string())]);
     }
 
-<<<<<<< HEAD
-    fn key_down_or_up(
-        &self,
-        down_or_up: i32,
-        key: Key,
-        alt: bool,
-        ctrl: bool,
-        shift: bool,
-        command: bool,
-    ) {
-        let mut down_or_up = down_or_up;
-        let mut key_event = KeyEvent::new();
-        match key {
-            Key::Chr(chr) => {
-                key_event.set_chr(chr);
-            }
-            Key::ControlKey(key) => {
-                key_event.set_control_key(key.clone());
-            }
-            Key::_Raw(raw) => {
-                if raw > 'z' as u32 || raw < 'a' as u32 {
-                    key_event.set_unicode(raw);
-                    if down_or_up == 0 {
-                        // ignore up, avoiding trigger twice
-                        return;
-                    }
-                    down_or_up = 1; // if press, turn into down for avoiding trigger twice on server side
-                } else {
-                    // to make ctrl+c works on windows
-                    key_event.set_chr(raw);
-                }
-            }
-        }
-        if alt {
-            key_event.modifiers.push(ControlKey::Alt.into());
-        }
-        if shift {
-            key_event.modifiers.push(ControlKey::Shift.into());
-        }
-        if ctrl {
-            key_event.modifiers.push(ControlKey::Control.into());
-        }
-        if command {
-            key_event.modifiers.push(ControlKey::Meta.into());
-        }
-        if down_or_up == 1 {
-            key_event.down = true;
-        } else if down_or_up == 3 {
-            key_event.press = true;
-        }
-        let mut msg_out = Message::new();
-        msg_out.set_key_event(key_event);
-        // log::debug!("{:?}", msg_out);
-        self.send_msg(msg_out);
-=======
     fn set_cursor_position(&self, cp: CursorPosition) {
         self.push_event(
             "cursor_position",
             vec![("x", &cp.x.to_string()), ("y", &cp.y.to_string())],
         );
->>>>>>> 730f0ed0
     }
 
     /// unused in flutter, use switch_display or set_peer_info
