--- conflicted
+++ resolved
@@ -37,21 +37,15 @@
     tokio::time::Duration,
     AddrMangle, ResultType, Stream,
 };
-<<<<<<< HEAD
 pub use helper::LatencyController;
 use scrap::{Decoder, Image, VideoCodecId};
-=======
->>>>>>> aabe08d6
 
 pub use super::lang::*;
 
 pub mod file_trait;
 pub mod helper;
-<<<<<<< HEAD
-
-=======
+
 pub use helper::*;
->>>>>>> aabe08d6
 pub const SEC30: Duration = Duration::from_secs(30);
 
 /// Client of the remote desktop.
@@ -789,7 +783,6 @@
         }
     }
 
-<<<<<<< HEAD
     /// Handle a VP9S frame.
     pub fn handle_vp9s(&mut self, vp9s: &VP9s) -> ResultType<bool> {
         let mut last_frame = Image::new();
@@ -812,8 +805,6 @@
     }
 
     /// Reset the decoder.
-=======
->>>>>>> aabe08d6
     pub fn reset(&mut self) {
         self.decoder = Decoder::new(DecoderCfg {
             vpx: VpxDecoderConfig {
@@ -1135,17 +1126,13 @@
         msg_out
     }
 
-<<<<<<< HEAD
     /// Create a [`Message`] for saving custom image quality.
     ///
     /// # Arguments
     ///
     /// * `bitrate` - The given bitrate.
     /// * `quantizer` - The given quantizer.
-    pub fn save_custom_image_quality(&mut self, bitrate: i32, quantizer: i32) -> Message {
-=======
     pub fn save_custom_image_quality(&mut self, image_quality: i32) -> Message {
->>>>>>> aabe08d6
         let mut misc = Misc::new();
         misc.set_option(OptionMessage {
             custom_image_quality: image_quality << 8,
