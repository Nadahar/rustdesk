use crate::log;
use directories_next::ProjectDirs;
use rand::Rng;
use serde_derive::{Deserialize, Serialize};
use sodiumoxide::crypto::sign;
use std::{
    collections::HashMap,
    fs,
    net::{IpAddr, Ipv4Addr, SocketAddr},
    path::{Path, PathBuf},
    sync::{Arc, Mutex, RwLock},
    time::SystemTime,
};

pub const APP_NAME: &str = "RustDesk";
pub const RENDEZVOUS_TIMEOUT: u64 = 12_000;
pub const CONNECT_TIMEOUT: u64 = 18_000;
pub const COMPRESS_LEVEL: i32 = 3;
const SERIAL: i32 = 1;
// 128x128
#[cfg(target_os = "macos")] // 128x128 on 160x160 canvas, then shrink to 128, mac looks better with padding
pub const ICON: &str = "data:image/png;base64,iVBORw0KGgoAAAANSUhEUgAAAIAAAACACAMAAAD04JH5AAAAyVBMVEUAAAAAcf8Acf8Acf8Acv8Acf8Acf8Acf8Acf8AcP8Acf8Ab/8AcP8Acf////8AaP/z+f/o8v/k7v/5/v/T5f8AYP/u9v/X6f+hx/+Kuv95pP8Aef/B1/+TwP9xoP8BdP/g6P+Irv9ZmP8Bgf/E3f98q/9sn/+01f+Es/9nm/9Jif8hhv8off/M4P+syP+avP86iP/c7f+xy/9yqf9Om/9hk/9Rjv+60P99tv9fpf88lv8yjf8Tgf8deP+kvP8BiP8NeP8hkP80gP8oj2VLAAAADXRSTlMA7o7qLvnaxZ1FOxYPjH9HWgAABHJJREFUeNrtm+tW4jAQgBfwuu7MtIUWsOUiCCioIIgLiqvr+z/UHq/LJKVkmwTcc/r9E2nzlU4mSTP9lpGRkZGR8VX5cZjfL+yCEXYL+/nDH//U/Pd8DgyTy39Xbv7oIAcWyB0cqbW/sweW2NtRaj8H1sgpGOwUIAH7Bkd7YJW9dXFwAJY5WNP/cmCZQnJvzIN18on5LwfWySXlxEPYAIcad8D6PdiHDbCfIFCADVBIENiFDbCbIACKPPXrZ+cP8E6/0znvP4EymgIEravIRcTxu8HxNSJ60a8W0AYECKrlAN+YwAthCd9wm1Ug6wKzIn5SgRduXfwkqDasCjx0XFzi9PV6zwNcIuhcWBOg+ikySq8C9UD4dEKWBCoOcspvAuLHTo9sCDQiFPHotRM48j8G5gVur1FdAN2uaYEuiz7xFsgEJ2RUoMUakXuBTHHoGxQYOBhHjeUBAefEnMAowFhaLBOKuOemBBbxLRQrH2PBCgMvNCPQGMeevTb9zLrPxz2Mo+QbEaijzPUcOOHMQZkKGRAIPem39+bypREMPTkQW/oCfk866zAkiIFG4yIKRE/aAnfiSd0WrORY6pFdXQEqi9mvAQm0RIOSnoCcZ8vJoz3diCnjRk+g8VP4/fuQDJ2Lxr6WwG0gXs9aTpDzW0vgDBlVUpixR8gYk44AD8FrUKHr8JQJGgIDnoDqoALxmWPQSi9AVVzm8gKUuEPGr/QCvptwJkbSYT/TC4S8C96DGjTj86aHtAI0x2WaBIq0eSYYpRa4EsdWVVwWu9O0Aj6f6dyBMnwEraeOgSYu0wZlauzA47QCbT7DgAQSE+hZWoEBF/BBmWOewNMK3BsSqKUW4MGcWqCSVmDkbvkXGKQOwg6PAUO9oL3xXhA20yaiCjuwYygRVQlUOTWTCf2SuNJTxeFjgaHByGuAIvd8ItdPLTDhS7IuqEE1YSKVOgbayLhSFQhMzYh8hwfBs1r7c505YVIQYEdNoKwxK06MJiyrpUFHiF0NAfCQUVHoiRclIXJIR6C2fqG37pBHvcWpgwzvAtYwkR5UGV2e42UISdBJETl3mg8ouo54Rcnti1/vaT+iuUQBt500Cgo4U10BeHSkk57FB0JjWkKRMWgLUA0lLodtImAQdaMiiri3+gIAPZQoutHNsgKF1aaDMhMyIdBf8Th+Bh8MTjGWCpl5Wv43tDmnF+IUVMrcZgRoiAxhtrloYizNkZaAnF5leglbNhj0wYCAbCDvGb0mP4nib7O7ZlcYQ2m1gPtIZgVgGNNMeaVAaWR+57TrqgtUnm3sHQ+kYeE6fufUubG1ez50FXbPnWgBlgSABmN3TTcsRl2yWkHRrwbiunvk/W2+Mg1hPZplPDeXRbZzStFH15s1QIVd3UImP5z/bHpeeQLvRJ7XLFUffQIlCvqlXETQbgN9/rlYABGosv+Vi9m2Xs639YLGrZd0br+odetlvdsvbN56abfd4vbCzv9Q3v/ygoOV21A4OPpfXvH4Ai+5ZGRkZGRkbJA/t/I0QMzoMiEAAAAASUVORK5CYII=
";
#[cfg(windows)] // windows, 32x32, bigger very ugly after shrink
pub const ICON: &str = "data:image/png;base64,iVBORw0KGgoAAAANSUhEUgAAACAAAAAgCAMAAABEpIrGAAAAolBMVEUAAAAAcf8Acf8Acf8AcP8Acf8Acf8Acf8AcP8Acf/////9/v/7/f+gyv9wr/8Ld/8GdP/A3P+nzv+Qwf9mqv8lhv8UfP+Kvv88k/8zjv/x+P/Y6f/U5//J4f/F3/+x1P+pz/+izP+Cuv9Zov9Qnv9FmP8gg//f7f+42P96tv9fpv8ui//1+f/q8//o8v/Q5f+ax/+Zxv+VxP+Fu/9rrf8rif+x1o3FAAAACXRSTlMAv/RPTPKHioRsIqhAAAABNklEQVQ4y4WT6XaCQAyFB7S2GUD2RaxSKGDV7sv7v1on4djEluL9Ncn5biaZk1FKzSwbRmVbM2V0DRNaGD9Maq6sacBS9jRwpUTw1Ww7SEOvkwQDaeVofQeJ1nrXjgD3pTaqCDCg/xs4OBrlwUGTHvxzoHAx69Y9+Hk5oGdAsCNXSoHfEN1JYEme4KcfvO9WAmtMBNx6jIaCgSPGLbAyvKRhAEcrAxAKTSZiACu+gNSbyWwZeKdQKj91yRXWIOWZTMgATun6EtjgczNQaKMEWD0+xJ6B4AnvECVqdKwYoJ50hIPyw25AANkzpsLB00cYOIUEoHU0uVaQVcMxBwlgVZJ3Orz+3ahH6gP2tBgfYzsZmdo1fGIzRx5Irn2WxKaHeJnKtb/4cS5/PbWACd0oo/n/39/4vwGFYSxtSYV4OAAAAABJRU5ErkJggg==
";
#[cfg(target_os = "linux")] // 128x128 no padding
pub const ICON: &str = "data:image/png;base64,iVBORw0KGgoAAAANSUhEUgAAAIAAAACACAMAAAD04JH5AAAA7VBMVEUAAAAAcf8Acf8Acf8Adf8Acf8Acf8AcP8Acv8AcP8Acf8Acf8Acf8Acv8Acf8Acf8Ab/8AcP8Acf8Acf8Acf/////7/f8Dc/8TfP/1+f/n8v9Hmf/u9v+Uw//Q5f9hp/8Yfv8Qev8Ld/+52P+z1f+s0f81j/8wjP8Hdf/3+/8mh/8fg//x9//h7//H4P9xsP9rrf9oq/8rif/r9P/D3v+92/+Duv9bpP/d7f/U5/9NnP8/lP8jhP/L4v/B3P+OwP9+t/95tf9Rn/8bgf/Z6v+Zx/90sv9lqf85kf+hy/9UoP+Wxf+kzP+dyP+Lvv/H4q8IAAAAFHRSTlMA+u6bB6x5XR4V0+S4i4k5N+a81W8MiAQAAAVcSURBVHjazdvpWtpAGIbhgEutdW3fL2GHsMsiq4KI+66t5384XahF/GbizJAy3j/1Ah5CJhNCxpm1vbryLRrBfxKJrq+sbjtSa5u7WIDdzTVH5PNSBAsSWfrsMJ+iWKDoJ2fW8hIWbGl55vW/YuE2XhUsb8CCr9OCJVix9G//gyWf/o6/KCyJfrbwAfAPYS0CayK/j4mbsGjrV8AXWLTrONuwasdZhVWrzgqsWnG+wap1Jwqrok4EVkUcmKhdVvBaOVnzYEY/oJpMD4mo6ONF/ZSIUsX2FZjQA7xRqUET+y/v2W/Sy59u62DCDMgdJmhqgIk7eqWQBBNWwPhmj147w8QTzTjKVsGEEBBLuzSrhIkivTF8DD/Aa6forQNMHBD/VyXkgHGfuBN5ALln1TADOnESyGCiT8L/1kILqD6Q0BEm9kkofhdSwNUJiV1jQvZ/SnthBNSaJJGZbgGJUnX+gEqCZPpsJ2T2Y/MGVBrE8eOAvCA/X8A4QXLnmEhTgIPqPAG5IQU4fhmkFOT7HAFenwIU8Jd/TUEODQIUtu1eOj/dUD9cknOTpgEDkup3YrOfVStDUomcWcBVisTiNxVw3TPpgCl4RgFFybZ/9iHmn8uS2yYBA8m7qUEu9oOEejH9gHxC+PazCHbcFM8K+gGHJNAs4z2xgnAkVHQDcnG1IzvnCSfvom7AM3EZ9voah4+KXoAvGFJHMSgqEfegF3BBTKoOVfkMMXFfJ8AT7MuXUDeOE9PWCUiKBpKOlmAP1gngH2LChw7vhJgr9YD8Hnt0BxrE27CtHnDJR4AHTX1+KFAP4Ef0LHTxN9HwlAMSbAjmoavKZ8ayakDXYAhwN3wzqgZk2UPvwRjshmeqATeCT09f3mWnEqoBGf4NxAB/moRqADuOtmDiid6KqQVcsQeOYOKW3uqqBRwL5nITj/yrlFpAVrDpTJT5llQLaLMHwshY7UDgvD+VujDC96WWWsBtSAE5FnChFnAeUkDMdAvw88EqTNT5SYXpTlgPaRQM1AIGorkolNnoUS1gJHigCX48SaoF3Asuspg4Mz0U8+FTgIkCG01V09kwBQP8xG5ofD5AXeirkPEJSUlwSVIfP5ykVQNaggvz+k7prTvVgDKF8BnUXP4kqgEe/257E8Ig7EE1gA8g2stBTz7FLxqrB3SIeYaeQ2IG6gE5l2+Cmt5MGOfP4KsGiH8DOYWOoujnDY2ALHF3810goZFOQDVBTFx9Uj7eI6bp6QTgnLjeGGq6KeJuoRUQixN3pDYWyz1Rva8XIL5UPFQZCsmG3gV7R+dieS+Jd3iHLglce7oBuCOhp3zwHLxPQpfQDvBOSKjZqUIml3ZJ6AD6AajFSZJwewWR8ZPsEY26SQDaJOMeZP23w6bTJ6kBjAJQILm9hzqm7otu4G+nhgGxIQUlPLKzL7GhbxqAboMCuN2XXd+lAL0ajAMwclV+FD6jAPEy5ghAlhfwX2FODX445gHKxyN++fs64PUHmDMAbbYN2DlKk2QaScwdgMs4SZxMv4OJJSoIIQBl2Qtk3gk4qiOUANRPJQHB+0A6j5AC4J27QQEZ4eZPAsYBXFk0N/YD7iUrxRBqALxOTzoMC3x8lCFlfkMjuz8iLfk6fzQCQgjg8q3ZEd8RzUVuKelBh96Nzcc3qelL1V+2zfRv1xc56Ino3tpdPT7cd//MspfTrD/7R6p4W4O2qLMObfnyIHvvYcrPtkZjDybW7d/eb32Bg/UlHnYXuXz5CMt8rC90sr7Uy/5iN+vL/ewveLS/5NNKwcbyR1r2a3/h8wdY+v3L2tZC5oUvW2uO1M7qyvp/Xv6/48z4CTxjJEfyjEaMAAAAAElFTkSuQmCC
";
#[cfg(target_os = "macos")]
pub const ORG: &str = "com.carriez";

type Size = (i32, i32, i32, i32);

lazy_static::lazy_static! {
    static ref CONFIG: Arc<RwLock<Config>> = Arc::new(RwLock::new(Config::load()));
    static ref CONFIG2: Arc<RwLock<Config2>> = Arc::new(RwLock::new(Config2::load()));
    pub static ref ONLINE: Arc<Mutex<HashMap<String, i64>>> = Default::default();
}
#[cfg(any(target_os = "android", target_os = "ios"))]
lazy_static::lazy_static! {
    pub static ref APP_DIR: Arc<RwLock<String>> = Default::default();
}
const CHARS: &'static [char] = &[
    '2', '3', '4', '5', '6', '7', '8', '9', 'a', 'b', 'c', 'd', 'e', 'f', 'g', 'h', 'i', 'j', 'k',
    'm', 'n', 'p', 'q', 'r', 's', 't', 'u', 'v', 'w', 'x', 'y', 'z',
];

pub const RENDEZVOUS_SERVERS: &'static [&'static str] = &[
    "rs-ny.rustdesk.com",
    "rs-sg.rustdesk.com",
    "rs-cn.rustdesk.com",
];
pub const RENDEZVOUS_PORT: i32 = 21116;
pub const RELAY_PORT: i32 = 21117;

<<<<<<< HEAD
pub const SERVER_UDP_PORT: u16 = 21001; // udp
=======
#[derive(Clone, Copy, PartialEq, Eq, Debug)]
pub enum NetworkType {
    Direct,
    ProxySocks,
}
>>>>>>> e2a87969

#[derive(Debug, Default, Serialize, Deserialize, Clone)]
pub struct Config {
    #[serde(default)]
    id: String,
    #[serde(default)]
    password: String,
    #[serde(default)]
    salt: String,
    #[serde(default)]
    key_pair: (Vec<u8>, Vec<u8>), // sk, pk
    #[serde(default)]
    key_confirmed: bool,
    #[serde(default)]
    keys_confirmed: HashMap<String, bool>,
}

#[derive(Debug, Default, PartialEq, Serialize, Deserialize, Clone)]
pub struct Socks5Server {
    #[serde(default)]
    pub proxy: String,
    #[serde(default)]
    pub username: String,
    #[serde(default)]
    pub password: String,
}

// more variable configs
#[derive(Debug, Default, Serialize, Deserialize, Clone)]
pub struct Config2 {
    #[serde(default)]
    remote_id: String, // latest used one
    #[serde(default)]
    size: Size,
    #[serde(default)]
    rendezvous_server: String,
    #[serde(default)]
    nat_type: i32,
    #[serde(default)]
    serial: i32,

    #[serde(default)]
    socks: Option<Socks5Server>,

    // the other scalar value must before this
    #[serde(default)]
    pub options: HashMap<String, String>,
}

#[derive(Debug, Default, Serialize, Deserialize, Clone)]
pub struct PeerConfig {
    #[serde(default)]
    pub password: Vec<u8>,
    #[serde(default)]
    pub size: Size,
    #[serde(default)]
    pub size_ft: Size,
    #[serde(default)]
    pub size_pf: Size,
    #[serde(default)]
    pub view_style: String, // original (default), scale
    #[serde(default)]
    pub image_quality: String,
    #[serde(default)]
    pub custom_image_quality: Vec<i32>,
    #[serde(default)]
    pub show_remote_cursor: bool,
    #[serde(default)]
    pub lock_after_session_end: bool,
    #[serde(default)]
    pub privacy_mode: bool,
    #[serde(default)]
    pub port_forwards: Vec<(i32, String, i32)>,
    #[serde(default)]
    pub direct_failures: i32,
    #[serde(default)]
    pub disable_audio: bool,
    #[serde(default)]
    pub disable_clipboard: bool,

    // the other scalar value must before this
    #[serde(default)]
    pub options: HashMap<String, String>,
    #[serde(default)]
    pub info: PeerInfoSerde,
}

#[derive(Debug, PartialEq, Default, Serialize, Deserialize, Clone)]
pub struct PeerInfoSerde {
    #[serde(default)]
    pub username: String,
    #[serde(default)]
    pub hostname: String,
    #[serde(default)]
    pub platform: String,
}

fn patch(path: PathBuf) -> PathBuf {
    if let Some(_tmp) = path.to_str() {
        #[cfg(windows)]
        return _tmp
            .replace(
                "system32\\config\\systemprofile",
                "ServiceProfiles\\LocalService",
            )
            .into();
        #[cfg(target_os = "macos")]
        return _tmp.replace("Application Support", "Preferences").into();
        #[cfg(target_os = "linux")]
        {
            if _tmp == "/root" {
                if let Ok(output) = std::process::Command::new("whoami").output() {
                    let user = String::from_utf8_lossy(&output.stdout)
                        .to_string()
                        .trim()
                        .to_owned();
                    if user != "root" {
                        return format!("/home/{}", user).into();
                    }
                }
            }
        }
    }
    path
}

impl Config2 {
    fn load() -> Config2 {
        Config::load_::<Config2>("2")
    }

    fn store(&self) {
        Config::store_(self, "2");
    }
}

impl Config {
    fn load_<T: serde::Serialize + serde::de::DeserializeOwned + Default + std::fmt::Debug>(
        suffix: &str,
    ) -> T {
        let file = Self::file_(suffix);
        log::debug!("Configuration path: {}", file.display());
        let cfg = match confy::load_path(&file) {
            Ok(config) => config,
            Err(err) => {
                log::error!("Failed to load config: {}", err);
                T::default()
            }
        };
        if suffix.is_empty() {
            log::debug!("{:?}", cfg);
        }
        cfg
    }

    fn store_<T: serde::Serialize>(config: &T, suffix: &str) {
        let file = Self::file_(suffix);
        if let Err(err) = confy::store_path(file, config) {
            log::error!("Failed to store config: {}", err);
        }
    }

    fn load() -> Config {
        Config::load_::<Config>("")
    }

    fn store(&self) {
        Config::store_(self, "");
    }

    pub fn file() -> PathBuf {
        Self::file_("")
    }

    pub fn import(from: &str) {
        log::info!("import {}", from);
        // load first to create path
        Self::load();
        crate::allow_err!(std::fs::copy(from, Self::file()));
        crate::allow_err!(std::fs::copy(
            from.replace(".toml", "2.toml"),
            Self::file_("2")
        ));
    }

    pub fn save_tmp() -> String {
        let _lock = CONFIG.read().unwrap(); // do not use let _, which will be dropped immediately
        let path = Self::file_("2").to_str().unwrap_or("").to_owned();
        let path2 = format!("{}_tmp", path);
        crate::allow_err!(std::fs::copy(&path, &path2));
        let path = Self::file().to_str().unwrap_or("").to_owned();
        let path2 = format!("{}_tmp", path);
        crate::allow_err!(std::fs::copy(&path, &path2));
        path2
    }

    fn file_(suffix: &str) -> PathBuf {
        let name = format!("{}{}", APP_NAME, suffix);
        Self::path(name).with_extension("toml")
    }

    pub fn get_home() -> PathBuf {
        #[cfg(any(target_os = "android", target_os = "ios"))]
        return Self::path("");
        if let Some(path) = dirs_next::home_dir() {
            patch(path)
        } else if let Ok(path) = std::env::current_dir() {
            path
        } else {
            std::env::temp_dir()
        }
    }

    fn path<P: AsRef<Path>>(p: P) -> PathBuf {
        #[cfg(any(target_os = "android", target_os = "ios"))]
        {
            let mut path: PathBuf = APP_DIR.read().unwrap().clone().into();
            path.push(p);
            return path;
        }
        #[cfg(not(target_os = "macos"))]
        let org = "";
        #[cfg(target_os = "macos")]
        let org = ORG;
        // /var/root for root
        if let Some(project) = ProjectDirs::from("", org, APP_NAME) {
            let mut path = patch(project.config_dir().to_path_buf());
            path.push(p);
            return path;
        }
        return "".into();
    }

    #[allow(unreachable_code)]
    pub fn log_path() -> PathBuf {
        #[cfg(target_os = "macos")]
        {
            if let Some(path) = dirs_next::home_dir().as_mut() {
                path.push(format!("Library/Logs/{}", APP_NAME));
                return path.clone();
            }
        }
        #[cfg(target_os = "linux")]
        {
            let mut path = Self::get_home();
            path.push(format!(".local/share/logs/{}", APP_NAME));
            std::fs::create_dir_all(&path).ok();
            return path;
        }
        if let Some(path) = Self::path("").parent() {
            let mut path: PathBuf = path.into();
            path.push("log");
            return path;
        }
        "".into()
    }

    pub fn ipc_path(postfix: &str) -> String {
        #[cfg(windows)]
        {
            // \\ServerName\pipe\PipeName
            // where ServerName is either the name of a remote computer or a period, to specify the local computer.
            // https://docs.microsoft.com/en-us/windows/win32/ipc/pipe-names
            format!("\\\\.\\pipe\\{}\\query{}", APP_NAME, postfix)
        }
        #[cfg(not(windows))]
        {
            use std::os::unix::fs::PermissionsExt;
            let mut path: PathBuf = format!("/tmp/{}", APP_NAME).into();
            fs::create_dir(&path).ok();
            fs::set_permissions(&path, fs::Permissions::from_mode(0o0777)).ok();
            path.push(format!("ipc{}", postfix));
            path.to_str().unwrap_or("").to_owned()
        }
    }

    pub fn icon_path() -> PathBuf {
        let mut path = Self::path("icons");
        if fs::create_dir_all(&path).is_err() {
            path = std::env::temp_dir();
        }
        path
    }

    #[inline]
    pub fn get_any_listen_addr() -> SocketAddr {
        SocketAddr::new(IpAddr::V4(Ipv4Addr::new(0, 0, 0, 0)), 0)
    }

    pub fn get_rendezvous_server() -> String {
        let mut rendezvous_server = Self::get_option("custom-rendezvous-server");
        if rendezvous_server.is_empty() {
            rendezvous_server = CONFIG2.write().unwrap().rendezvous_server.clone();
        }
        if rendezvous_server.is_empty() {
            rendezvous_server = Self::get_rendezvous_servers()
                .drain(..)
                .next()
                .unwrap_or("".to_owned());
        }
        if !rendezvous_server.contains(":") {
            rendezvous_server = format!("{}:{}", rendezvous_server, RENDEZVOUS_PORT);
        }
        rendezvous_server
    }

    pub fn get_rendezvous_servers() -> Vec<String> {
        let s = Self::get_option("custom-rendezvous-server");
        if !s.is_empty() {
            return vec![s];
        }
        let serial_obsolute = CONFIG2.read().unwrap().serial > SERIAL;
        if serial_obsolute {
            let ss: Vec<String> = Self::get_option("rendezvous-servers")
                .split(",")
                .filter(|x| x.contains("."))
                .map(|x| x.to_owned())
                .collect();
            if !ss.is_empty() {
                return ss;
            }
        }
        return RENDEZVOUS_SERVERS.iter().map(|x| x.to_string()).collect();
    }

    pub fn reset_online() {
        *ONLINE.lock().unwrap() = Default::default();
    }

    pub fn update_latency(host: &str, latency: i64) {
        ONLINE.lock().unwrap().insert(host.to_owned(), latency);
        let mut host = "".to_owned();
        let mut delay = i64::MAX;
        for (tmp_host, tmp_delay) in ONLINE.lock().unwrap().iter() {
            if tmp_delay > &0 && tmp_delay < &delay {
                delay = tmp_delay.clone();
                host = tmp_host.to_string();
            }
        }
        if !host.is_empty() {
            let mut config = CONFIG2.write().unwrap();
            if host != config.rendezvous_server {
                log::debug!("Update rendezvous_server in config to {}", host);
                log::debug!("{:?}", *ONLINE.lock().unwrap());
                config.rendezvous_server = host;
                config.store();
            }
        }
    }

    pub fn set_id(id: &str) {
        let mut config = CONFIG.write().unwrap();
        if id == config.id {
            return;
        }
        config.id = id.into();
        config.store();
    }

    pub fn set_nat_type(nat_type: i32) {
        let mut config = CONFIG2.write().unwrap();
        if nat_type == config.nat_type {
            return;
        }
        config.nat_type = nat_type;
        config.store();
    }

    pub fn get_nat_type() -> i32 {
        CONFIG2.read().unwrap().nat_type
    }

    pub fn set_serial(serial: i32) {
        let mut config = CONFIG2.write().unwrap();
        if serial == config.serial {
            return;
        }
        config.serial = serial;
        config.store();
    }

    pub fn get_serial() -> i32 {
        std::cmp::max(CONFIG2.read().unwrap().serial, SERIAL)
    }

    fn get_auto_id() -> Option<String> {
        #[cfg(any(target_os = "android", target_os = "ios"))]
        return None;
        let mut id = 0u32;
        #[cfg(not(any(target_os = "android", target_os = "ios")))]
        if let Ok(Some(ma)) = mac_address::get_mac_address() {
            for x in &ma.bytes()[2..] {
                id = (id << 8) | (*x as u32);
            }
            id = id & 0x1FFFFFFF;
            Some(id.to_string())
        } else {
            None
        }
    }

    pub fn get_auto_password() -> String {
        let mut rng = rand::thread_rng();
        (0..6)
            .map(|_| CHARS[rng.gen::<usize>() % CHARS.len()])
            .collect()
    }

    pub fn get_key_confirmed() -> bool {
        CONFIG.read().unwrap().key_confirmed
    }

    pub fn set_key_confirmed(v: bool) {
        let mut config = CONFIG.write().unwrap();
        if config.key_confirmed == v {
            return;
        }
        config.key_confirmed = v;
        if !v {
            config.keys_confirmed = Default::default();
        }
        config.store();
    }

    pub fn get_host_key_confirmed(host: &str) -> bool {
        if let Some(true) = CONFIG.read().unwrap().keys_confirmed.get(host) {
            true
        } else {
            false
        }
    }

    pub fn set_host_key_confirmed(host: &str, v: bool) {
        if Self::get_host_key_confirmed(host) == v {
            return;
        }
        let mut config = CONFIG.write().unwrap();
        config.keys_confirmed.insert(host.to_owned(), v);
        config.store();
    }

    pub fn set_key_pair(pair: (Vec<u8>, Vec<u8>)) {
        let mut config = CONFIG.write().unwrap();
        if config.key_pair == pair {
            return;
        }
        config.key_pair = pair;
        config.store();
    }

    pub fn get_key_pair() -> (Vec<u8>, Vec<u8>) {
        // lock here to make sure no gen_keypair more than once
        let mut config = CONFIG.write().unwrap();
        if config.key_pair.0.is_empty() {
            let (pk, sk) = sign::gen_keypair();
            config.key_pair = (sk.0.to_vec(), pk.0.into());
            config.store();
        }
        config.key_pair.clone()
    }

    pub fn get_id() -> String {
        let mut id = CONFIG.read().unwrap().id.clone();
        if id.is_empty() {
            if let Some(tmp) = Config::get_auto_id() {
                id = tmp;
                Config::set_id(&id);
            }
        }
        id
    }

    pub fn get_options() -> HashMap<String, String> {
        CONFIG2.read().unwrap().options.clone()
    }

    pub fn set_options(v: HashMap<String, String>) {
        let mut config = CONFIG2.write().unwrap();
        if config.options == v {
            return;
        }
        config.options = v;
        config.store();
    }

    pub fn get_option(k: &str) -> String {
        if let Some(v) = CONFIG2.read().unwrap().options.get(k) {
            v.clone()
        } else {
            "".to_owned()
        }
    }

    pub fn set_option(k: String, v: String) {
        let mut config = CONFIG2.write().unwrap();
        if k == "custom-rendezvous-server" {
            config.rendezvous_server = "".to_owned();
        }
        let v2 = if v.is_empty() { None } else { Some(&v) };
        if v2 != config.options.get(&k) {
            if v2.is_none() {
                config.options.remove(&k);
            } else {
                config.options.insert(k, v);
            }
            config.store();
        }
    }

    pub fn update_id() {
        // to-do: how about if one ip register a lot of ids?
        let id = Self::get_id();
        let mut rng = rand::thread_rng();
        let new_id = rng.gen_range(1_000_000_000..2_000_000_000).to_string();
        Config::set_id(&new_id);
        log::info!("id updated from {} to {}", id, new_id);
    }

    pub fn set_password(password: &str) {
        let mut config = CONFIG.write().unwrap();
        if password == config.password {
            return;
        }
        config.password = password.into();
        config.store();
    }

    pub fn get_password() -> String {
        let mut password = CONFIG.read().unwrap().password.clone();
        if password.is_empty() {
            password = Config::get_auto_password();
            Config::set_password(&password);
        }
        password
    }

    pub fn set_salt(salt: &str) {
        let mut config = CONFIG.write().unwrap();
        if salt == config.salt {
            return;
        }
        config.salt = salt.into();
        config.store();
    }

    pub fn get_salt() -> String {
        let mut salt = CONFIG.read().unwrap().salt.clone();
        if salt.is_empty() {
            salt = Config::get_auto_password();
            Config::set_salt(&salt);
        }
        salt
    }

    pub fn get_size() -> Size {
        CONFIG2.read().unwrap().size
    }

    pub fn set_size(x: i32, y: i32, w: i32, h: i32) {
        let mut config = CONFIG2.write().unwrap();
        let size = (x, y, w, h);
        if size == config.size || size.2 < 300 || size.3 < 300 {
            return;
        }
        config.size = size;
        config.store();
    }

    pub fn set_remote_id(remote_id: &str) {
        let mut config = CONFIG2.write().unwrap();
        if remote_id == config.remote_id {
            return;
        }
        config.remote_id = remote_id.into();
        config.store();
    }

    pub fn get_remote_id() -> String {
        CONFIG2.read().unwrap().remote_id.clone()
    }

    pub fn set_socks(socks: Option<Socks5Server>) {
        let mut config = CONFIG2.write().unwrap();
        if config.socks == socks {
            return;
        }
        config.socks = socks;
        config.store();
    }

    pub fn get_socks() -> Option<Socks5Server> {
        CONFIG2.read().unwrap().socks.clone()
    }

    pub fn get_network_type() -> NetworkType {
        match &CONFIG2.read().unwrap().socks {
            None => NetworkType::Direct,
            Some(_) => NetworkType::ProxySocks,
        }
    }
}

const PEERS: &str = "peers";

impl PeerConfig {
    pub fn load(id: &str) -> PeerConfig {
        let _ = CONFIG.read().unwrap(); // for lock
        match confy::load_path(&Self::path(id)) {
            Ok(config) => config,
            Err(err) => {
                log::error!("Failed to load config: {}", err);
                Default::default()
            }
        }
    }

    pub fn store(&self, id: &str) {
        let _ = CONFIG.read().unwrap(); // for lock
        if let Err(err) = confy::store_path(Self::path(id), self) {
            log::error!("Failed to store config: {}", err);
        }
    }

    pub fn remove(id: &str) {
        fs::remove_file(&Self::path(id)).ok();
    }

    fn path(id: &str) -> PathBuf {
        let path: PathBuf = [PEERS, id].iter().collect();
        Config::path(path).with_extension("toml")
    }

    pub fn peers() -> Vec<(String, SystemTime, PeerConfig)> {
        if let Ok(peers) = Config::path(PEERS).read_dir() {
            if let Ok(peers) = peers
                .map(|res| res.map(|e| e.path()))
                .collect::<Result<Vec<_>, _>>()
            {
                let mut peers: Vec<_> = peers
                    .iter()
                    .filter(|p| {
                        p.is_file()
                            && p.extension().map(|p| p.to_str().unwrap_or("")) == Some("toml")
                    })
                    .map(|p| {
                        let t = fs::metadata(p)
                            .map(|m| m.modified().unwrap_or(SystemTime::UNIX_EPOCH))
                            .unwrap_or(SystemTime::UNIX_EPOCH);
                        let id = p
                            .file_stem()
                            .map(|p| p.to_str().unwrap_or(""))
                            .unwrap_or("")
                            .to_owned();
                        let c = PeerConfig::load(&id);
                        if c.info.platform.is_empty() {
                            fs::remove_file(&p).ok();
                        }
                        (id, t, c)
                    })
                    .filter(|p| !p.2.info.platform.is_empty())
                    .collect();
                peers.sort_unstable_by(|a, b| b.1.cmp(&a.1));
                return peers;
            }
        }
        Default::default()
    }
}

#[derive(Debug, Default, Serialize, Deserialize, Clone)]
pub struct Fav {
    #[serde(default)]
    pub peers: Vec<String>,
}

impl Fav {
    pub fn load() -> Fav {
        let _ = CONFIG.read().unwrap(); // for lock
        match confy::load_path(&Config::file_("_fav")) {
            Ok(fav) => fav,
            Err(err) => {
                log::error!("Failed to load fav: {}", err);
                Default::default()
            }
        }
    }

    pub fn store(peers: Vec<String>) {
        let f = Fav { peers };
        if let Err(err) = confy::store_path(Config::file_("_fav"), f) {
            log::error!("Failed to store fav: {}", err);
        }
    }
}

#[cfg(test)]
mod tests {
    use super::*;
    #[test]
    fn test_serialize() {
        let cfg: Config = Default::default();
        let res = toml::to_string_pretty(&cfg);
        assert!(res.is_ok());
        let cfg: PeerConfig = Default::default();
        let res = toml::to_string_pretty(&cfg);
        assert!(res.is_ok());
    }
}<|MERGE_RESOLUTION|>--- conflicted
+++ resolved
@@ -54,15 +54,11 @@
 pub const RENDEZVOUS_PORT: i32 = 21116;
 pub const RELAY_PORT: i32 = 21117;
 
-<<<<<<< HEAD
-pub const SERVER_UDP_PORT: u16 = 21001; // udp
-=======
 #[derive(Clone, Copy, PartialEq, Eq, Debug)]
 pub enum NetworkType {
     Direct,
     ProxySocks,
 }
->>>>>>> e2a87969
 
 #[derive(Debug, Default, Serialize, Deserialize, Clone)]
 pub struct Config {
