#!/usr/bin/env python3

import os
import platform
import zipfile
import urllib.request
import shutil
import hashlib
import argparse

windows = platform.platform().startswith('Windows')
osx = platform.platform().startswith('Darwin') or platform.platform().startswith("macOS")
hbb_name = 'rustdesk' + ('.exe' if windows else '')
exe_path = 'target/release/' + hbb_name


def get_version():
    with open("Cargo.toml") as fh:
        for line in fh:
            if line.startswith("version"):
                return line.replace("version", "").replace("=", "").replace('"', '').strip()
    return ''


def parse_rc_features(feature):
    available_features = {
        'IddDriver': {
            'zip_url': 'https://github.com/fufesou/RustDeskIddDriver/releases/download/v0.1/RustDeskIddDriver_x64.zip',
            'checksum_url': 'https://github.com/fufesou/RustDeskIddDriver/releases/download/v0.1'
                            '/RustDeskIddDriver_x64.zip.checksum_md5',
        },
        'PrivacyMode': {
            'zip_url': 'https://github.com/fufesou/RustDeskTempTopMostWindow/releases/download/v0.1'
                       '/TempTopMostWindow_x64.zip',
            'checksum_url': 'https://github.com/fufesou/RustDeskTempTopMostWindow/releases/download/v0.1'
                            '/TempTopMostWindow_x64.zip.checksum_md5',
        }
    }
    apply_features = {}
    if not feature:
        return apply_features
    elif isinstance(feature, str) and feature.upper() == 'ALL':
        return available_features
    elif isinstance(feature, list):
        for feat in feature:
            if isinstance(feat, str) and feat.upper() == 'ALL':
                return available_features
            if feat in available_features:
                apply_features[feat] = available_features[feat]
            else:
                print(f'Unrecognized feature {feat}')
        return apply_features
    else:
        raise Exception(f'Unsupported features param {feature}')


def make_parser():
    parser = argparse.ArgumentParser(description='Build script.')
    parser.add_argument(
        '-f',
        '--feature',
        dest='feature',
        metavar='N',
        type=str,
        nargs='+',
        default='',
        help='Integrate features, windows only.'
             'Available: IddDriver, PrivacyMode. Special value is "ALL" and empty "". Default is empty.')
    parser.add_argument('--flutter', action='store_true',
                        help='Build flutter package', default=False)
    parser.add_argument(
        '--hwcodec',
        action='store_true',
        help='Enable feature hwcodec'
    )
    return parser


def download_extract_features(features, res_dir):
    for (feat, feat_info) in features.items():
        print(f'{feat} download begin')
        checksum_md5_response = urllib.request.urlopen(feat_info['checksum_url'])
        checksum_md5 = checksum_md5_response.read().decode('utf-8').split()[0]
        download_filename = feat_info['zip_url'].split('/')[-1]
        filename, _headers = urllib.request.urlretrieve(feat_info['zip_url'], download_filename)
        md5 = hashlib.md5(open(filename, 'rb').read()).hexdigest()
        if checksum_md5 != md5:
            raise Exception(f'{feat} download failed')
        print(f'{feat} download end. extract bein')
        zip_file = zipfile.ZipFile(filename)
        zip_list = zip_file.namelist()
        for f in zip_list:
            zip_file.extract(f, res_dir)
        zip_file.close()
        os.remove(download_filename)
        print(f'{feat} extract end')


def get_rc_features(args):
    features = parse_rc_features(args.feature)
    if features:
        print(f'Build with features {list(features.keys())}')
        res_dir = 'resources'
        if os.path.isdir(res_dir) and not os.path.islink(res_dir):
            shutil.rmtree(res_dir)
        elif os.path.exists(res_dir):
            raise Exception(f'Find file {res_dir}, not a directory')
        os.makedirs(res_dir, exist_ok=True)
        download_extract_features(features, res_dir)
    return ['with_rc'] if features else []
    

def get_features(args):
    features = ['inline']
    if windows:
        features.extend(get_rc_features(args))
    if args.hwcodec:
        features.append('hwcodec')
    if args.flutter:
        features.append('flutter')
    print("features:", features)
    return features

def generate_control_file(version):
    control_file_path = "../DEBIAN/control"
    os.system('/bin/rm -rf %s' % control_file_path)

    content = """Package: rustdesk
Version: %s
Architecture: amd64
Maintainer: open-trade <info@rustdesk.com>
Homepage: https://rustdesk.com
Depends: libgtk-3-0, libxcb-randr0, libxdo3, libxfixes3, libxcb-shape0, libxcb-xfixes0, libasound2, libsystemd0, pulseaudio, curl
Description: A remote control software.

""" % version
    file = open(control_file_path, "w")
    file.write(content)
    file.close()

def build_flutter_deb(version):
    os.chdir('flutter')
    os.system('/bin/rm -rf tmpdeb/')
    os.system('dpkg-deb -R rustdesk.deb tmpdeb')
    os.system('flutter build linux --release')
<<<<<<< HEAD
    os.system('strip build/linux/x64/release/liblibrustdesk.so')

    os.system('mkdir -p tmpdeb/usr/bin/')
    os.system('mkdir -p tmpdeb/usr/lib/rustdesk')
    os.system('mkdir -p tmpdeb/usr/share/rustdesk/files/systemd/')
    os.system('mkdir -p tmpdeb/usr/share/applications/')

=======
    os.system('rm tmpdeb/usr/bin/rustdesk')
    os.system('mkdir -p tmpdeb/usr/lib/rustdesk')
    os.system('mkdir -p tmpdeb/usr/share/rustdesk/files/systemd/')
    os.system('mkdir -p tmpdeb/usr/share/polkit-1/actions')
>>>>>>> ae570acd
    os.system(
        'cp -r build/linux/x64/release/bundle/* tmpdeb/usr/lib/rustdesk/')
    os.system(
        'pushd tmpdeb && ln -s /usr/lib/rustdesk/flutter_hbb usr/bin/rustdesk && popd')
    os.system(
        'cp ../rustdesk.service tmpdeb/usr/share/rustdesk/files/systemd/')
    os.system(
<<<<<<< HEAD
        'cp ../rustdesk.service tmpdeb/usr/share/rustdesk/files/systemd/')
    os.system(
=======
>>>>>>> ae570acd
        'cp ../rustdesk.service.user tmpdeb/usr/share/rustdesk/files/systemd/')
    os.system(
        'cp ../128x128@2x.png tmpdeb/usr/share/rustdesk/files/rustdesk.png')
    os.system(
        'cp ../rustdesk.desktop tmpdeb/usr/share/applications/rustdesk.desktop')
<<<<<<< HEAD
=======
    os.system(
        'cp ../com.rustdesk.RustDesk.policy tmpdeb/usr/share/polkit-1/actions/')
    os.system("echo \"#!/bin/sh\" >> tmpdeb/usr/share/rustdesk/files/polkit && chmod a+x tmpdeb/usr/share/rustdesk/files/polkit")
>>>>>>> ae570acd
    os.system('mkdir -p tmpdeb/DEBIAN')
    generate_control_file(version)
    os.system('cp -a ../DEBIAN/* tmpdeb/DEBIAN/')
    md5_file('usr/share/rustdesk/files/systemd/rustdesk.service')
    md5_file('usr/share/rustdesk/files/systemd/rustdesk.service.user')
    os.system('dpkg-deb -b tmpdeb rustdesk.deb;')

    os.system('/bin/rm -rf tmpdeb/')
    os.system('/bin/rm -rf ../DEBIAN/control')
    os.rename('rustdesk.deb', '../rustdesk-%s.deb' % version)
    os.chdir("..")


def build_flutter_arch_manjaro():
    os.chdir('flutter')
    os.system('flutter build linux --release')
    os.system('strip build/linux/x64/release/liblibrustdesk.so')
    os.chdir('..')
    os.system('HBB=`pwd` FLUTTER=1 makepkg -f')


def main():
    parser = make_parser()
    args = parser.parse_args()

    os.system("cp Cargo.toml Cargo.toml.bk")
    os.system("cp src/main.rs src/main.rs.bk")
    if windows:
        txt = open('src/main.rs', encoding='utf8').read()
        with open('src/main.rs', 'wt', encoding='utf8') as fh:
            fh.write(txt.replace(
                '//#![windows_subsystem', '#![windows_subsystem'))
    if os.path.exists(exe_path):
        os.unlink(exe_path)
    os.system('python3 inline-sciter.py')
    if os.path.isfile('/usr/bin/pacman'):
        os.system('git checkout src/ui/common.tis')
    version = get_version()
    features = ",".join(get_features(args))
    flutter = args.flutter
    if windows:
        os.system('cargo build --release --features ' + features)
        # os.system('upx.exe target/release/rustdesk.exe')
        os.system('mv target/release/rustdesk.exe target/release/RustDesk.exe')
        pa = os.environ.get('P')
        if pa:
            os.system(f'signtool sign /a /v /p {pa} /debug /f .\\cert.pfx /t http://timestamp.digicert.com  '
                      'target\\release\\rustdesk.exe')
        else:
            print('Not signed')
        os.system(f'cp -rf target/release/RustDesk.exe rustdesk-{version}-setdown.exe')
    elif os.path.isfile('/usr/bin/pacman1'):
        # pacman -S -needed base-devel
        os.system("sed -i 's/pkgver=.*/pkgver=%s/g' PKGBUILD" % version)
        if flutter:
            build_flutter_arch_manjaro()
        else:
            os.system('cargo build --release --features ' + features)
            os.system('git checkout src/ui/common.tis')
            os.system('strip target/release/rustdesk')
            os.system('HBB=`pwd` makepkg -f')
        os.system('mv rustdesk-%s-0-x86_64.pkg.tar.zst rustdesk-%s-manjaro-arch.pkg.tar.zst' % (version, version))
        # pacman -U ./rustdesk.pkg.tar.zst
    elif os.path.isfile('/usr/bin/yum'):
        os.system('cargo build --release --features ' + features)
        os.system('strip target/release/rustdesk')
        os.system("sed -i 's/Version:    .*/Version:    %s/g' rpm.spec" % version)
        os.system('HBB=`pwd` rpmbuild -ba rpm.spec')
        os.system('mv $HOME/rpmbuild/RPMS/x86_64/rustdesk-%s-0.x86_64.rpm ./rustdesk-%s-fedora28-centos8.rpm' % (
            version, version))
        # yum localinstall rustdesk.rpm
    elif os.path.isfile('/usr/bin/zypper'):
        os.system('cargo build --release --features ' + features)
        os.system('strip target/release/rustdesk')
        os.system("sed -i 's/Version:    .*/Version:    %s/g' rpm-suse.spec" % version)
        os.system('HBB=`pwd` rpmbuild -ba rpm-suse.spec')
        os.system('mv $HOME/rpmbuild/RPMS/x86_64/rustdesk-%s-0.x86_64.rpm ./rustdesk-%s-suse.rpm' % (version, version))
        # yum localinstall rustdesk.rpm
    else:
        os.system('cargo bundle --release --features ' + features)
        if flutter:
            if osx:
                # todo: OSX build
                pass
            else:
                os.system(
                    'mv target/release/bundle/deb/rustdesk*.deb ./flutter/rustdesk.deb')
                build_flutter_deb(version)
        else:
            if osx:
                os.system(
                    'strip target/release/bundle/osx/RustDesk.app/Contents/MacOS/rustdesk')
                os.system(
                    'cp libsciter.dylib target/release/bundle/osx/RustDesk.app/Contents/MacOS/')
                # https://github.com/sindresorhus/create-dmg
                os.system('/bin/rm -rf *.dmg')
                plist = "target/release/bundle/osx/RustDesk.app/Contents/Info.plist"
                txt = open(plist).read()
                with open(plist, "wt") as fh:
                    fh.write(txt.replace("</dict>", """
    <key>LSUIElement</key>
    <string>1</string>
    </dict>"""))
                pa = os.environ.get('P')
                if pa:
                    os.system('''
    # buggy: rcodesign sign ... path/*, have to sign one by one
    #rcodesign sign --p12-file ~/.p12/rustdesk-developer-id.p12 --p12-password-file ~/.p12/.cert-pass --code-signature-flags runtime ./target/release/bundle/osx/RustDesk.app/Contents/MacOS/rustdesk
    #rcodesign sign --p12-file ~/.p12/rustdesk-developer-id.p12 --p12-password-file ~/.p12/.cert-pass --code-signature-flags runtime ./target/release/bundle/osx/RustDesk.app/Contents/MacOS/libsciter.dylib
    #rcodesign sign --p12-file ~/.p12/rustdesk-developer-id.p12 --p12-password-file ~/.p12/.cert-pass --code-signature-flags runtime ./target/release/bundle/osx/RustDesk.app
    # goto "Keychain Access" -> "My Certificates" for below id which starts with "Developer ID Application:"
    codesign -s "Developer ID Application: {0}" --force --options runtime  ./target/release/bundle/osx/RustDesk.app/Contents/MacOS/*
    codesign -s "Developer ID Application: {0}" --force --options runtime  ./target/release/bundle/osx/RustDesk.app
    '''.format(pa))
                os.system('create-dmg target/release/bundle/osx/RustDesk.app')
                os.rename('RustDesk %s.dmg' %
                          version, 'rustdesk-%s.dmg' % version)
                if pa:
                    os.system('''
    #rcodesign sign --p12-file ~/.p12/rustdesk-developer-id.p12 --p12-password-file ~/.p12/.cert-pass --code-signature-flags runtime ./rustdesk-{1}.dmg
    codesign -s "Developer ID Application: {0}" --force --options runtime ./rustdesk-{1}.dmg
    # https://pyoxidizer.readthedocs.io/en/latest/apple_codesign_rcodesign.html
    rcodesign notarize --api-issuer 69a6de7d-2907-47e3-e053-5b8c7c11a4d1 --api-key 9JBRHG3JHT --staple ./rustdesk-{1}.dmg
    # verify:  spctl -a -t exec -v /Applications/RustDesk.app
    '''.format(pa, version))
                else:
                    print('Not signed')
            else:
                # buid deb package
                os.system(
                    'mv target/release/bundle/deb/rustdesk*.deb ./rustdesk.deb')
                os.system('dpkg-deb -R rustdesk.deb tmpdeb')
                os.system('mkdir -p tmpdeb/usr/share/rustdesk/files/systemd/')
                os.system(
                    'cp rustdesk.service tmpdeb/usr/share/rustdesk/files/systemd/')
                os.system(
                    'cp rustdesk.service.user tmpdeb/usr/share/rustdesk/files/systemd/')
                os.system('cp -a DEBIAN/* tmpdeb/DEBIAN/')
                os.system('strip tmpdeb/usr/bin/rustdesk')
                os.system('mkdir -p tmpdeb/usr/lib/rustdesk')
                os.system('cp libsciter-gtk.so tmpdeb/usr/lib/rustdesk/')
                md5_file('usr/share/rustdesk/files/systemd/rustdesk.service')
                md5_file('usr/share/rustdesk/files/systemd/rustdesk.service.user')
                md5_file('usr/lib/rustdesk/libsciter-gtk.so')
                os.system('dpkg-deb -b tmpdeb rustdesk.deb; /bin/rm -rf tmpdeb/')
                os.rename('rustdesk.deb', 'rustdesk-%s.deb' % version)
    os.system("mv Cargo.toml.bk Cargo.toml")
    os.system("mv src/main.rs.bk src/main.rs")


def md5_file(fn):
    md5 = hashlib.md5(open('tmpdeb/' + fn, 'rb').read()).hexdigest()
    os.system('echo "%s %s" >> tmpdeb/DEBIAN/md5sums' % (md5, fn))


if __name__ == "__main__":
    main()<|MERGE_RESOLUTION|>--- conflicted
+++ resolved
@@ -140,10 +140,8 @@
 
 def build_flutter_deb(version):
     os.chdir('flutter')
-    os.system('/bin/rm -rf tmpdeb/')
     os.system('dpkg-deb -R rustdesk.deb tmpdeb')
     os.system('flutter build linux --release')
-<<<<<<< HEAD
     os.system('strip build/linux/x64/release/liblibrustdesk.so')
 
     os.system('mkdir -p tmpdeb/usr/bin/')
@@ -151,35 +149,20 @@
     os.system('mkdir -p tmpdeb/usr/share/rustdesk/files/systemd/')
     os.system('mkdir -p tmpdeb/usr/share/applications/')
 
-=======
-    os.system('rm tmpdeb/usr/bin/rustdesk')
-    os.system('mkdir -p tmpdeb/usr/lib/rustdesk')
-    os.system('mkdir -p tmpdeb/usr/share/rustdesk/files/systemd/')
-    os.system('mkdir -p tmpdeb/usr/share/polkit-1/actions')
->>>>>>> ae570acd
     os.system(
         'cp -r build/linux/x64/release/bundle/* tmpdeb/usr/lib/rustdesk/')
     os.system(
         'pushd tmpdeb && ln -s /usr/lib/rustdesk/flutter_hbb usr/bin/rustdesk && popd')
     os.system(
+        'cp build/linux/x64/release/liblibrustdesk.so tmpdeb/usr/lib/rustdesk/librustdesk.so')
+    os.system(
         'cp ../rustdesk.service tmpdeb/usr/share/rustdesk/files/systemd/')
     os.system(
-<<<<<<< HEAD
-        'cp ../rustdesk.service tmpdeb/usr/share/rustdesk/files/systemd/')
-    os.system(
-=======
->>>>>>> ae570acd
         'cp ../rustdesk.service.user tmpdeb/usr/share/rustdesk/files/systemd/')
     os.system(
         'cp ../128x128@2x.png tmpdeb/usr/share/rustdesk/files/rustdesk.png')
     os.system(
         'cp ../rustdesk.desktop tmpdeb/usr/share/applications/rustdesk.desktop')
-<<<<<<< HEAD
-=======
-    os.system(
-        'cp ../com.rustdesk.RustDesk.policy tmpdeb/usr/share/polkit-1/actions/')
-    os.system("echo \"#!/bin/sh\" >> tmpdeb/usr/share/rustdesk/files/polkit && chmod a+x tmpdeb/usr/share/rustdesk/files/polkit")
->>>>>>> ae570acd
     os.system('mkdir -p tmpdeb/DEBIAN')
     generate_control_file(version)
     os.system('cp -a ../DEBIAN/* tmpdeb/DEBIAN/')
